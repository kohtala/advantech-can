/*
 * Copyright (C) 2011  Intel Corporation. All rights reserved.
 *
 * This program is free software; you can redistribute it and/or modify
 * it under the terms of the GNU General Public License as published by
 * the Free Software Foundation; either version 2 of the License, or
 * (at your option) any later version.
 *
 * This program is distributed in the hope that it will be useful,
 * but WITHOUT ANY WARRANTY; without even the implied warranty of
 * MERCHANTABILITY or FITNESS FOR A PARTICULAR PURPOSE. See the
 * GNU General Public License for more details.
 *
 * You should have received a copy of the GNU General Public License
 * along with this program; if not, write to the
 * Free Software Foundation, Inc.,
 * 59 Temple Place - Suite 330, Boston, MA 02111-1307, USA.
 */

#define pr_fmt(fmt) "llcp: %s: " fmt, __func__

#include <linux/init.h>
#include <linux/kernel.h>
#include <linux/module.h>
#include <linux/nfc.h>

#include <net/nfc/nfc.h>

#include "../nfc.h"
#include "llcp.h"

static u8 llcp_tlv_length[LLCP_TLV_MAX] = {
	0,
	1, /* VERSION */
	2, /* MIUX */
	2, /* WKS */
	1, /* LTO */
	1, /* RW */
	0, /* SN */
	1, /* OPT */
	0, /* SDREQ */
	2, /* SDRES */

};

static u8 llcp_tlv8(u8 *tlv, u8 type)
{
	if (tlv[0] != type || tlv[1] != llcp_tlv_length[tlv[0]])
		return 0;

	return tlv[2];
}

static u16 llcp_tlv16(u8 *tlv, u8 type)
{
	if (tlv[0] != type || tlv[1] != llcp_tlv_length[tlv[0]])
		return 0;

	return be16_to_cpu(*((__be16 *)(tlv + 2)));
}


static u8 llcp_tlv_version(u8 *tlv)
{
	return llcp_tlv8(tlv, LLCP_TLV_VERSION);
}

static u16 llcp_tlv_miux(u8 *tlv)
{
	return llcp_tlv16(tlv, LLCP_TLV_MIUX) & 0x7ff;
}

static u16 llcp_tlv_wks(u8 *tlv)
{
	return llcp_tlv16(tlv, LLCP_TLV_WKS);
}

static u16 llcp_tlv_lto(u8 *tlv)
{
	return llcp_tlv8(tlv, LLCP_TLV_LTO);
}

static u8 llcp_tlv_opt(u8 *tlv)
{
	return llcp_tlv8(tlv, LLCP_TLV_OPT);
}

static u8 llcp_tlv_rw(u8 *tlv)
{
	return llcp_tlv8(tlv, LLCP_TLV_RW) & 0xf;
}

u8 *nfc_llcp_build_tlv(u8 type, u8 *value, u8 value_length, u8 *tlv_length)
{
	u8 *tlv, length;

	pr_debug("type %d\n", type);

	if (type >= LLCP_TLV_MAX)
		return NULL;

	length = llcp_tlv_length[type];
	if (length == 0 && value_length == 0)
		return NULL;
	else if (length == 0)
		length = value_length;

	*tlv_length = 2 + length;
	tlv = kzalloc(2 + length, GFP_KERNEL);
	if (tlv == NULL)
		return tlv;

	tlv[0] = type;
	tlv[1] = length;
	memcpy(tlv + 2, value, length);

	return tlv;
}

int nfc_llcp_parse_gb_tlv(struct nfc_llcp_local *local,
			  u8 *tlv_array, u16 tlv_array_len)
{
	u8 *tlv = tlv_array, type, length, offset = 0;

	pr_debug("TLV array length %d\n", tlv_array_len);

	if (local == NULL)
		return -ENODEV;

	while (offset < tlv_array_len) {
		type = tlv[0];
		length = tlv[1];

		pr_debug("type 0x%x length %d\n", type, length);

		switch (type) {
		case LLCP_TLV_VERSION:
			local->remote_version = llcp_tlv_version(tlv);
			break;
		case LLCP_TLV_MIUX:
			local->remote_miu = llcp_tlv_miux(tlv) + 128;
			break;
		case LLCP_TLV_WKS:
			local->remote_wks = llcp_tlv_wks(tlv);
			break;
		case LLCP_TLV_LTO:
			local->remote_lto = llcp_tlv_lto(tlv) * 10;
			break;
		case LLCP_TLV_OPT:
			local->remote_opt = llcp_tlv_opt(tlv);
			break;
		default:
			pr_err("Invalid gt tlv value 0x%x\n", type);
			break;
		}

		offset += length + 2;
		tlv += length + 2;
	}

	pr_debug("version 0x%x miu %d lto %d opt 0x%x wks 0x%x\n",
		 local->remote_version, local->remote_miu,
		 local->remote_lto, local->remote_opt,
		 local->remote_wks);

	return 0;
}

int nfc_llcp_parse_connection_tlv(struct nfc_llcp_sock *sock,
				  u8 *tlv_array, u16 tlv_array_len)
{
	u8 *tlv = tlv_array, type, length, offset = 0;

	pr_debug("TLV array length %d\n", tlv_array_len);

	if (sock == NULL)
		return -ENOTCONN;

	while (offset < tlv_array_len) {
		type = tlv[0];
		length = tlv[1];

		pr_debug("type 0x%x length %d\n", type, length);

		switch (type) {
		case LLCP_TLV_MIUX:
			sock->miu = llcp_tlv_miux(tlv) + 128;
			break;
		case LLCP_TLV_RW:
			sock->rw = llcp_tlv_rw(tlv);
			break;
		case LLCP_TLV_SN:
			break;
		default:
			pr_err("Invalid gt tlv value 0x%x\n", type);
			break;
		}

		offset += length + 2;
		tlv += length + 2;
	}

	pr_debug("sock %p rw %d miu %d\n", sock, sock->rw, sock->miu);

	return 0;
}

static struct sk_buff *llcp_add_header(struct sk_buff *pdu,
				       u8 dsap, u8 ssap, u8 ptype)
{
	u8 header[2];

	pr_debug("ptype 0x%x dsap 0x%x ssap 0x%x\n", ptype, dsap, ssap);

	header[0] = (u8)((dsap << 2) | (ptype >> 2));
	header[1] = (u8)((ptype << 6) | ssap);

	pr_debug("header 0x%x 0x%x\n", header[0], header[1]);

	memcpy(skb_put(pdu, LLCP_HEADER_SIZE), header, LLCP_HEADER_SIZE);

	return pdu;
}

static struct sk_buff *llcp_add_tlv(struct sk_buff *pdu, u8 *tlv,
				    u8 tlv_length)
{
	/* XXX Add an skb length check */

	if (tlv == NULL)
		return NULL;

	memcpy(skb_put(pdu, tlv_length), tlv, tlv_length);

	return pdu;
}

static struct sk_buff *llcp_allocate_pdu(struct nfc_llcp_sock *sock,
					 u8 cmd, u16 size)
{
	struct sk_buff *skb;
	int err;

	if (sock->ssap == 0)
		return NULL;

	skb = nfc_alloc_send_skb(sock->dev, &sock->sk, MSG_DONTWAIT,
				 size + LLCP_HEADER_SIZE, &err);
	if (skb == NULL) {
		pr_err("Could not allocate PDU\n");
		return NULL;
	}

	skb = llcp_add_header(skb, sock->dsap, sock->ssap, cmd);

	return skb;
}

int nfc_llcp_disconnect(struct nfc_llcp_sock *sock)
{
	struct sk_buff *skb;
	struct nfc_dev *dev;
	struct nfc_llcp_local *local;

	pr_debug("Sending DISC\n");

	local = sock->local;
	if (local == NULL)
		return -ENODEV;

	dev = sock->dev;
	if (dev == NULL)
		return -ENODEV;

	skb = llcp_allocate_pdu(sock, LLCP_PDU_DISC, 0);
	if (skb == NULL)
		return -ENOMEM;

	skb_queue_tail(&local->tx_queue, skb);

	return 0;
}

int nfc_llcp_send_symm(struct nfc_dev *dev)
{
	struct sk_buff *skb;
	struct nfc_llcp_local *local;
	u16 size = 0;

	pr_debug("Sending SYMM\n");

	local = nfc_llcp_find_local(dev);
	if (local == NULL)
		return -ENODEV;

	size += LLCP_HEADER_SIZE;
	size += dev->tx_headroom + dev->tx_tailroom + NFC_HEADER_SIZE;

	skb = alloc_skb(size, GFP_KERNEL);
	if (skb == NULL)
		return -ENOMEM;

	skb_reserve(skb, dev->tx_headroom + NFC_HEADER_SIZE);

	skb = llcp_add_header(skb, 0, 0, LLCP_PDU_SYMM);

	nfc_llcp_send_to_raw_sock(local, skb, NFC_LLCP_DIRECTION_TX);

	return nfc_data_exchange(dev, local->target_idx, skb,
				 nfc_llcp_recv, local);
}

int nfc_llcp_send_connect(struct nfc_llcp_sock *sock)
{
	struct nfc_llcp_local *local;
	struct sk_buff *skb;
	u8 *service_name_tlv = NULL, service_name_tlv_length;
	u8 *miux_tlv = NULL, miux_tlv_length;
	u8 *rw_tlv = NULL, rw_tlv_length;
	int err;
	u16 size = 0;

	pr_debug("Sending CONNECT\n");

	local = sock->local;
	if (local == NULL)
		return -ENODEV;

	if (sock->service_name != NULL) {
		service_name_tlv = nfc_llcp_build_tlv(LLCP_TLV_SN,
						      sock->service_name,
						      sock->service_name_len,
						      &service_name_tlv_length);
		size += service_name_tlv_length;
	}

	miux_tlv = nfc_llcp_build_tlv(LLCP_TLV_MIUX, (u8 *)&local->miux, 0,
				      &miux_tlv_length);
	size += miux_tlv_length;

	rw_tlv = nfc_llcp_build_tlv(LLCP_TLV_RW, &local->rw, 0, &rw_tlv_length);
	size += rw_tlv_length;

	pr_debug("SKB size %d SN length %zu\n", size, sock->service_name_len);

	skb = llcp_allocate_pdu(sock, LLCP_PDU_CONNECT, size);
	if (skb == NULL) {
		err = -ENOMEM;
		goto error_tlv;
	}

	if (service_name_tlv != NULL)
		skb = llcp_add_tlv(skb, service_name_tlv,
				   service_name_tlv_length);

	skb = llcp_add_tlv(skb, miux_tlv, miux_tlv_length);
	skb = llcp_add_tlv(skb, rw_tlv, rw_tlv_length);

	skb_queue_tail(&local->tx_queue, skb);

	return 0;

error_tlv:
	pr_err("error %d\n", err);

	kfree(service_name_tlv);
	kfree(miux_tlv);
	kfree(rw_tlv);

	return err;
}

int nfc_llcp_send_cc(struct nfc_llcp_sock *sock)
{
	struct nfc_llcp_local *local;
	struct sk_buff *skb;
	u8 *miux_tlv = NULL, miux_tlv_length;
	u8 *rw_tlv = NULL, rw_tlv_length;
	int err;
	u16 size = 0;

	pr_debug("Sending CC\n");

	local = sock->local;
	if (local == NULL)
		return -ENODEV;

	miux_tlv = nfc_llcp_build_tlv(LLCP_TLV_MIUX, (u8 *)&local->miux, 0,
				      &miux_tlv_length);
	size += miux_tlv_length;

	rw_tlv = nfc_llcp_build_tlv(LLCP_TLV_RW, &local->rw, 0, &rw_tlv_length);
	size += rw_tlv_length;

	skb = llcp_allocate_pdu(sock, LLCP_PDU_CC, size);
	if (skb == NULL) {
		err = -ENOMEM;
		goto error_tlv;
	}

	skb = llcp_add_tlv(skb, miux_tlv, miux_tlv_length);
	skb = llcp_add_tlv(skb, rw_tlv, rw_tlv_length);

	skb_queue_tail(&local->tx_queue, skb);

	return 0;

error_tlv:
	pr_err("error %d\n", err);

	kfree(miux_tlv);
	kfree(rw_tlv);

	return err;
}

int nfc_llcp_send_snl(struct nfc_llcp_local *local, u8 tid, u8 sap)
{
	struct sk_buff *skb;
	struct nfc_dev *dev;
	u8 *sdres_tlv = NULL, sdres_tlv_length, sdres[2];
	u16 size = 0;

	pr_debug("Sending SNL tid 0x%x sap 0x%x\n", tid, sap);

	if (local == NULL)
		return -ENODEV;

	dev = local->dev;
	if (dev == NULL)
		return -ENODEV;

	sdres[0] = tid;
	sdres[1] = sap;
	sdres_tlv = nfc_llcp_build_tlv(LLCP_TLV_SDRES, sdres, 0,
				       &sdres_tlv_length);
	if (sdres_tlv == NULL)
		return -ENOMEM;

	size += LLCP_HEADER_SIZE;
	size += dev->tx_headroom + dev->tx_tailroom + NFC_HEADER_SIZE;
	size += sdres_tlv_length;

	skb = alloc_skb(size, GFP_KERNEL);
	if (skb == NULL) {
		kfree(sdres_tlv);
		return -ENOMEM;
	}

	skb_reserve(skb, dev->tx_headroom + NFC_HEADER_SIZE);

	skb = llcp_add_header(skb, LLCP_SAP_SDP, LLCP_SAP_SDP, LLCP_PDU_SNL);

	memcpy(skb_put(skb, sdres_tlv_length), sdres_tlv, sdres_tlv_length);

	skb_queue_tail(&local->tx_queue, skb);

	kfree(sdres_tlv);

	return 0;
}

int nfc_llcp_send_dm(struct nfc_llcp_local *local, u8 ssap, u8 dsap, u8 reason)
{
	struct sk_buff *skb;
	struct nfc_dev *dev;
	u16 size = 1; /* Reason code */

	pr_debug("Sending DM reason 0x%x\n", reason);

	if (local == NULL)
		return -ENODEV;

	dev = local->dev;
	if (dev == NULL)
		return -ENODEV;

	size += LLCP_HEADER_SIZE;
	size += dev->tx_headroom + dev->tx_tailroom + NFC_HEADER_SIZE;

	skb = alloc_skb(size, GFP_KERNEL);
	if (skb == NULL)
		return -ENOMEM;

	skb_reserve(skb, dev->tx_headroom + NFC_HEADER_SIZE);

	skb = llcp_add_header(skb, dsap, ssap, LLCP_PDU_DM);

	memcpy(skb_put(skb, 1), &reason, 1);

	skb_queue_head(&local->tx_queue, skb);

	return 0;
}

int nfc_llcp_send_disconnect(struct nfc_llcp_sock *sock)
{
	struct sk_buff *skb;
	struct nfc_llcp_local *local;

	pr_debug("Send DISC\n");

	local = sock->local;
	if (local == NULL)
		return -ENODEV;

	skb = llcp_allocate_pdu(sock, LLCP_PDU_DISC, 0);
	if (skb == NULL)
		return -ENOMEM;

	skb_queue_head(&local->tx_queue, skb);

	return 0;
}

int nfc_llcp_send_i_frame(struct nfc_llcp_sock *sock,
			  struct msghdr *msg, size_t len)
{
	struct sk_buff *pdu;
	struct sock *sk = &sock->sk;
	struct nfc_llcp_local *local;
	size_t frag_len = 0, remaining_len;
	u8 *msg_data, *msg_ptr;

	pr_debug("Send I frame len %zd\n", len);

	local = sock->local;
	if (local == NULL)
		return -ENODEV;

	/* Remote is ready but has not acknowledged our frames */
	if((sock->remote_ready &&
	    skb_queue_len(&sock->tx_pending_queue) >= sock->rw &&
	    skb_queue_len(&sock->tx_queue) >= 2 * sock->rw)) {
		pr_err("Pending queue is full %d frames\n",
		       skb_queue_len(&sock->tx_pending_queue));
		return -ENOBUFS;
	}

	/* Remote is not ready and we've been queueing enough frames */
	if ((!sock->remote_ready &&
	     skb_queue_len(&sock->tx_queue) >= 2 * sock->rw)) {
		pr_err("Tx queue is full %d frames\n",
		       skb_queue_len(&sock->tx_queue));
		return -ENOBUFS;
	}

	msg_data = kzalloc(len, GFP_KERNEL);
	if (msg_data == NULL)
		return -ENOMEM;

	if (memcpy_fromiovec(msg_data, msg->msg_iov, len)) {
		kfree(msg_data);
		return -EFAULT;
	}

	remaining_len = len;
	msg_ptr = msg_data;

	while (remaining_len > 0) {

		frag_len = min_t(size_t, sock->miu, remaining_len);

		pr_debug("Fragment %zd bytes remaining %zd",
			 frag_len, remaining_len);

		pdu = llcp_allocate_pdu(sock, LLCP_PDU_I,
					frag_len + LLCP_SEQUENCE_SIZE);
		if (pdu == NULL)
			return -ENOMEM;

		skb_put(pdu, LLCP_SEQUENCE_SIZE);

		memcpy(skb_put(pdu, frag_len), msg_ptr, frag_len);

		skb_queue_tail(&sock->tx_queue, pdu);

		lock_sock(sk);

		nfc_llcp_queue_i_frames(sock);

		release_sock(sk);

		remaining_len -= frag_len;
		msg_ptr += frag_len;
	}

	kfree(msg_data);

	return len;
}

int nfc_llcp_send_ui_frame(struct nfc_llcp_sock *sock, u8 ssap, u8 dsap,
			   struct msghdr *msg, size_t len)
{
	struct sk_buff *pdu;
	struct nfc_llcp_local *local;
	size_t frag_len = 0, remaining_len;
<<<<<<< HEAD
	u8 *msg_ptr;
=======
	u8 *msg_ptr, *msg_data;
>>>>>>> 0751f865
	int err;

	pr_debug("Send UI frame len %zd\n", len);

	local = sock->local;
	if (local == NULL)
		return -ENODEV;

<<<<<<< HEAD
	remaining_len = len;
	msg_ptr = (u8 *) msg->msg_iov;
=======
	msg_data = kzalloc(len, GFP_KERNEL);
	if (msg_data == NULL)
		return -ENOMEM;

	if (memcpy_fromiovec(msg_data, msg->msg_iov, len)) {
		kfree(msg_data);
		return -EFAULT;
	}

	remaining_len = len;
	msg_ptr = msg_data;
>>>>>>> 0751f865

	while (remaining_len > 0) {

		frag_len = min_t(size_t, sock->miu, remaining_len);

		pr_debug("Fragment %zd bytes remaining %zd",
			 frag_len, remaining_len);

		pdu = nfc_alloc_send_skb(sock->dev, &sock->sk, MSG_DONTWAIT,
					 frag_len + LLCP_HEADER_SIZE, &err);
		if (pdu == NULL) {
			pr_err("Could not allocate PDU\n");
			continue;
		}

		pdu = llcp_add_header(pdu, dsap, ssap, LLCP_PDU_UI);

		memcpy(skb_put(pdu, frag_len), msg_ptr, frag_len);

		/* No need to check for the peer RW for UI frames */
		skb_queue_tail(&local->tx_queue, pdu);

		remaining_len -= frag_len;
		msg_ptr += frag_len;
	}

<<<<<<< HEAD
=======
	kfree(msg_data);

>>>>>>> 0751f865
	return len;
}

int nfc_llcp_send_rr(struct nfc_llcp_sock *sock)
{
	struct sk_buff *skb;
	struct nfc_llcp_local *local;

	pr_debug("Send rr nr %d\n", sock->recv_n);

	local = sock->local;
	if (local == NULL)
		return -ENODEV;

	skb = llcp_allocate_pdu(sock, LLCP_PDU_RR, LLCP_SEQUENCE_SIZE);
	if (skb == NULL)
		return -ENOMEM;

	skb_put(skb, LLCP_SEQUENCE_SIZE);

	skb->data[2] = sock->recv_n;

	skb_queue_head(&local->tx_queue, skb);

	return 0;
}<|MERGE_RESOLUTION|>--- conflicted
+++ resolved
@@ -596,11 +596,7 @@
 	struct sk_buff *pdu;
 	struct nfc_llcp_local *local;
 	size_t frag_len = 0, remaining_len;
-<<<<<<< HEAD
-	u8 *msg_ptr;
-=======
 	u8 *msg_ptr, *msg_data;
->>>>>>> 0751f865
 	int err;
 
 	pr_debug("Send UI frame len %zd\n", len);
@@ -609,10 +605,6 @@
 	if (local == NULL)
 		return -ENODEV;
 
-<<<<<<< HEAD
-	remaining_len = len;
-	msg_ptr = (u8 *) msg->msg_iov;
-=======
 	msg_data = kzalloc(len, GFP_KERNEL);
 	if (msg_data == NULL)
 		return -ENOMEM;
@@ -624,7 +616,6 @@
 
 	remaining_len = len;
 	msg_ptr = msg_data;
->>>>>>> 0751f865
 
 	while (remaining_len > 0) {
 
@@ -651,11 +642,8 @@
 		msg_ptr += frag_len;
 	}
 
-<<<<<<< HEAD
-=======
 	kfree(msg_data);
 
->>>>>>> 0751f865
 	return len;
 }
 
