--- conflicted
+++ resolved
@@ -389,11 +389,7 @@
 	if (result)
 		goto end;
 
-<<<<<<< HEAD
-	if (!(all_counters[index].flags & ACPI_EVENT_VALID)) {
-=======
 	if (!(status & ACPI_EVENT_FLAG_HANDLE)) {
->>>>>>> c07f62e5
 		printk(KERN_WARNING PREFIX
 			"Can not change Invalid GPE/Fixed Event status\n");
 		return -EINVAL;
