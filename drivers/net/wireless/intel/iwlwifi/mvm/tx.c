/******************************************************************************
 *
 * This file is provided under a dual BSD/GPLv2 license.  When using or
 * redistributing this file, you may do so under either license.
 *
 * GPL LICENSE SUMMARY
 *
 * Copyright(c) 2012 - 2014 Intel Corporation. All rights reserved.
 * Copyright(c) 2013 - 2015 Intel Mobile Communications GmbH
 * Copyright(c) 2016 - 2017 Intel Deutschland GmbH
 *
 * This program is free software; you can redistribute it and/or modify
 * it under the terms of version 2 of the GNU General Public License as
 * published by the Free Software Foundation.
 *
 * This program is distributed in the hope that it will be useful, but
 * WITHOUT ANY WARRANTY; without even the implied warranty of
 * MERCHANTABILITY or FITNESS FOR A PARTICULAR PURPOSE.  See the GNU
 * General Public License for more details.
 *
 * You should have received a copy of the GNU General Public License
 * along with this program; if not, write to the Free Software
 * Foundation, Inc., 51 Franklin Street, Fifth Floor, Boston, MA 02110,
 * USA
 *
 * The full GNU General Public License is included in this distribution
 * in the file called COPYING.
 *
 * Contact Information:
 *  Intel Linux Wireless <linuxwifi@intel.com>
 * Intel Corporation, 5200 N.E. Elam Young Parkway, Hillsboro, OR 97124-6497
 *
 * BSD LICENSE
 *
 * Copyright(c) 2012 - 2014 Intel Corporation. All rights reserved.
 * Copyright(c) 2013 - 2015 Intel Mobile Communications GmbH
 * Copyright(c) 2016 - 2017 Intel Deutschland GmbH
 * All rights reserved.
 *
 * Redistribution and use in source and binary forms, with or without
 * modification, are permitted provided that the following conditions
 * are met:
 *
 *  * Redistributions of source code must retain the above copyright
 *    notice, this list of conditions and the following disclaimer.
 *  * Redistributions in binary form must reproduce the above copyright
 *    notice, this list of conditions and the following disclaimer in
 *    the documentation and/or other materials provided with the
 *    distribution.
 *  * Neither the name Intel Corporation nor the names of its
 *    contributors may be used to endorse or promote products derived
 *    from this software without specific prior written permission.
 *
 * THIS SOFTWARE IS PROVIDED BY THE COPYRIGHT HOLDERS AND CONTRIBUTORS
 * "AS IS" AND ANY EXPRESS OR IMPLIED WARRANTIES, INCLUDING, BUT NOT
 * LIMITED TO, THE IMPLIED WARRANTIES OF MERCHANTABILITY AND FITNESS FOR
 * A PARTICULAR PURPOSE ARE DISCLAIMED. IN NO EVENT SHALL THE COPYRIGHT
 * OWNER OR CONTRIBUTORS BE LIABLE FOR ANY DIRECT, INDIRECT, INCIDENTAL,
 * SPECIAL, EXEMPLARY, OR CONSEQUENTIAL DAMAGES (INCLUDING, BUT NOT
 * LIMITED TO, PROCUREMENT OF SUBSTITUTE GOODS OR SERVICES; LOSS OF USE,
 * DATA, OR PROFITS; OR BUSINESS INTERRUPTION) HOWEVER CAUSED AND ON ANY
 * THEORY OF LIABILITY, WHETHER IN CONTRACT, STRICT LIABILITY, OR TORT
 * (INCLUDING NEGLIGENCE OR OTHERWISE) ARISING IN ANY WAY OUT OF THE USE
 * OF THIS SOFTWARE, EVEN IF ADVISED OF THE POSSIBILITY OF SUCH DAMAGE.
 *
 *****************************************************************************/
#include <linux/ieee80211.h>
#include <linux/etherdevice.h>
#include <linux/tcp.h>
#include <net/ip.h>
#include <net/ipv6.h>

#include "iwl-trans.h"
#include "iwl-eeprom-parse.h"
#include "mvm.h"
#include "sta.h"

static void
iwl_mvm_bar_check_trigger(struct iwl_mvm *mvm, const u8 *addr,
			  u16 tid, u16 ssn)
{
	struct iwl_fw_dbg_trigger_tlv *trig;
	struct iwl_fw_dbg_trigger_ba *ba_trig;

	if (!iwl_fw_dbg_trigger_enabled(mvm->fw, FW_DBG_TRIGGER_BA))
		return;

	trig = iwl_fw_dbg_get_trigger(mvm->fw, FW_DBG_TRIGGER_BA);
	ba_trig = (void *)trig->data;

	if (!iwl_fw_dbg_trigger_check_stop(&mvm->fwrt, NULL, trig))
		return;

	if (!(le16_to_cpu(ba_trig->tx_bar) & BIT(tid)))
		return;

	iwl_fw_dbg_collect_trig(&mvm->fwrt, trig,
				"BAR sent to %pM, tid %d, ssn %d",
				addr, tid, ssn);
}

#define OPT_HDR(type, skb, off) \
	(type *)(skb_network_header(skb) + (off))

static u16 iwl_mvm_tx_csum(struct iwl_mvm *mvm, struct sk_buff *skb,
			   struct ieee80211_hdr *hdr,
			   struct ieee80211_tx_info *info,
			   u16 offload_assist)
{
#if IS_ENABLED(CONFIG_INET)
	u16 mh_len = ieee80211_hdrlen(hdr->frame_control);
	u8 protocol = 0;

	/*
	 * Do not compute checksum if already computed or if transport will
	 * compute it
	 */
	if (skb->ip_summed != CHECKSUM_PARTIAL || IWL_MVM_SW_TX_CSUM_OFFLOAD)
		goto out;

	/* We do not expect to be requested to csum stuff we do not support */
	if (WARN_ONCE(!(mvm->hw->netdev_features & IWL_TX_CSUM_NETIF_FLAGS) ||
		      (skb->protocol != htons(ETH_P_IP) &&
		       skb->protocol != htons(ETH_P_IPV6)),
		      "No support for requested checksum\n")) {
		skb_checksum_help(skb);
		goto out;
	}

	if (skb->protocol == htons(ETH_P_IP)) {
		protocol = ip_hdr(skb)->protocol;
	} else {
#if IS_ENABLED(CONFIG_IPV6)
		struct ipv6hdr *ipv6h =
			(struct ipv6hdr *)skb_network_header(skb);
		unsigned int off = sizeof(*ipv6h);

		protocol = ipv6h->nexthdr;
		while (protocol != NEXTHDR_NONE && ipv6_ext_hdr(protocol)) {
			struct ipv6_opt_hdr *hp;

			/* only supported extension headers */
			if (protocol != NEXTHDR_ROUTING &&
			    protocol != NEXTHDR_HOP &&
			    protocol != NEXTHDR_DEST) {
				skb_checksum_help(skb);
				goto out;
			}

			hp = OPT_HDR(struct ipv6_opt_hdr, skb, off);
			protocol = hp->nexthdr;
			off += ipv6_optlen(hp);
		}
		/* if we get here - protocol now should be TCP/UDP */
#endif
	}

	if (protocol != IPPROTO_TCP && protocol != IPPROTO_UDP) {
		WARN_ON_ONCE(1);
		skb_checksum_help(skb);
		goto out;
	}

	/* enable L4 csum */
	offload_assist |= BIT(TX_CMD_OFFLD_L4_EN);

	/*
	 * Set offset to IP header (snap).
	 * We don't support tunneling so no need to take care of inner header.
	 * Size is in words.
	 */
	offload_assist |= (4 << TX_CMD_OFFLD_IP_HDR);

	/* Do IPv4 csum for AMSDU only (no IP csum for Ipv6) */
	if (skb->protocol == htons(ETH_P_IP) &&
	    (offload_assist & BIT(TX_CMD_OFFLD_AMSDU))) {
		ip_hdr(skb)->check = 0;
		offload_assist |= BIT(TX_CMD_OFFLD_L3_EN);
	}

	/* reset UDP/TCP header csum */
	if (protocol == IPPROTO_TCP)
		tcp_hdr(skb)->check = 0;
	else
		udp_hdr(skb)->check = 0;

	/*
	 * mac header len should include IV, size is in words unless
	 * the IV is added by the firmware like in WEP.
	 * In new Tx API, the IV is always added by the firmware.
	 */
	if (!iwl_mvm_has_new_tx_api(mvm) && info->control.hw_key &&
	    info->control.hw_key->cipher != WLAN_CIPHER_SUITE_WEP40 &&
	    info->control.hw_key->cipher != WLAN_CIPHER_SUITE_WEP104)
		mh_len += info->control.hw_key->iv_len;
	mh_len /= 2;
	offload_assist |= mh_len << TX_CMD_OFFLD_MH_SIZE;

out:
#endif
	return offload_assist;
}

/*
 * Sets most of the Tx cmd's fields
 */
void iwl_mvm_set_tx_cmd(struct iwl_mvm *mvm, struct sk_buff *skb,
			struct iwl_tx_cmd *tx_cmd,
			struct ieee80211_tx_info *info, u8 sta_id)
{
	struct ieee80211_hdr *hdr = (void *)skb->data;
	__le16 fc = hdr->frame_control;
	u32 tx_flags = le32_to_cpu(tx_cmd->tx_flags);
	u32 len = skb->len + FCS_LEN;
	u16 offload_assist = 0;
	u8 ac;

	if (!(info->flags & IEEE80211_TX_CTL_NO_ACK))
		tx_flags |= TX_CMD_FLG_ACK;
	else
		tx_flags &= ~TX_CMD_FLG_ACK;

	if (ieee80211_is_probe_resp(fc))
		tx_flags |= TX_CMD_FLG_TSF;

	if (ieee80211_has_morefrags(fc))
		tx_flags |= TX_CMD_FLG_MORE_FRAG;

	if (ieee80211_is_data_qos(fc)) {
		u8 *qc = ieee80211_get_qos_ctl(hdr);
		tx_cmd->tid_tspec = qc[0] & 0xf;
		tx_flags &= ~TX_CMD_FLG_SEQ_CTL;
		if (*qc & IEEE80211_QOS_CTL_A_MSDU_PRESENT)
			offload_assist |= BIT(TX_CMD_OFFLD_AMSDU);
	} else if (ieee80211_is_back_req(fc)) {
		struct ieee80211_bar *bar = (void *)skb->data;
		u16 control = le16_to_cpu(bar->control);
		u16 ssn = le16_to_cpu(bar->start_seq_num);

		tx_flags |= TX_CMD_FLG_ACK | TX_CMD_FLG_BAR;
		tx_cmd->tid_tspec = (control &
				     IEEE80211_BAR_CTRL_TID_INFO_MASK) >>
			IEEE80211_BAR_CTRL_TID_INFO_SHIFT;
		WARN_ON_ONCE(tx_cmd->tid_tspec >= IWL_MAX_TID_COUNT);
		iwl_mvm_bar_check_trigger(mvm, bar->ra, tx_cmd->tid_tspec,
					  ssn);
	} else {
		tx_cmd->tid_tspec = IWL_TID_NON_QOS;
		if (info->flags & IEEE80211_TX_CTL_ASSIGN_SEQ)
			tx_flags |= TX_CMD_FLG_SEQ_CTL;
		else
			tx_flags &= ~TX_CMD_FLG_SEQ_CTL;
	}

	/* Default to 0 (BE) when tid_spec is set to IWL_TID_NON_QOS */
	if (tx_cmd->tid_tspec < IWL_MAX_TID_COUNT)
		ac = tid_to_mac80211_ac[tx_cmd->tid_tspec];
	else
		ac = tid_to_mac80211_ac[0];

	tx_flags |= iwl_mvm_bt_coex_tx_prio(mvm, hdr, info, ac) <<
			TX_CMD_FLG_BT_PRIO_POS;

	if (ieee80211_is_mgmt(fc)) {
		if (ieee80211_is_assoc_req(fc) || ieee80211_is_reassoc_req(fc))
			tx_cmd->pm_frame_timeout = cpu_to_le16(PM_FRAME_ASSOC);
		else if (ieee80211_is_action(fc))
			tx_cmd->pm_frame_timeout = cpu_to_le16(PM_FRAME_NONE);
		else
			tx_cmd->pm_frame_timeout = cpu_to_le16(PM_FRAME_MGMT);

		/* The spec allows Action frames in A-MPDU, we don't support
		 * it
		 */
		WARN_ON_ONCE(info->flags & IEEE80211_TX_CTL_AMPDU);
	} else if (info->control.flags & IEEE80211_TX_CTRL_PORT_CTRL_PROTO) {
		tx_cmd->pm_frame_timeout = cpu_to_le16(PM_FRAME_MGMT);
	} else {
		tx_cmd->pm_frame_timeout = cpu_to_le16(PM_FRAME_NONE);
	}

	if (ieee80211_is_data(fc) && len > mvm->rts_threshold &&
	    !is_multicast_ether_addr(ieee80211_get_DA(hdr)))
		tx_flags |= TX_CMD_FLG_PROT_REQUIRE;

	if (fw_has_capa(&mvm->fw->ucode_capa,
			IWL_UCODE_TLV_CAPA_TXPOWER_INSERTION_SUPPORT) &&
	    ieee80211_action_contains_tpc(skb))
		tx_flags |= TX_CMD_FLG_WRITE_TX_POWER;

	tx_cmd->tx_flags = cpu_to_le32(tx_flags);
	/* Total # bytes to be transmitted - PCIe code will adjust for A-MSDU */
	tx_cmd->len = cpu_to_le16((u16)skb->len);
	tx_cmd->life_time = cpu_to_le32(TX_CMD_LIFE_TIME_INFINITE);
	tx_cmd->sta_id = sta_id;

	/* padding is inserted later in transport */
	if (ieee80211_hdrlen(fc) % 4 &&
	    !(offload_assist & BIT(TX_CMD_OFFLD_AMSDU)))
		offload_assist |= BIT(TX_CMD_OFFLD_PAD);

	tx_cmd->offload_assist |=
		cpu_to_le16(iwl_mvm_tx_csum(mvm, skb, hdr, info,
					    offload_assist));
}

static u32 iwl_mvm_get_tx_rate(struct iwl_mvm *mvm,
			       struct ieee80211_tx_info *info,
			       struct ieee80211_sta *sta)
{
	int rate_idx;
	u8 rate_plcp;
	u32 rate_flags;

	/* HT rate doesn't make sense for a non data frame */
	WARN_ONCE(info->control.rates[0].flags & IEEE80211_TX_RC_MCS,
		  "Got an HT rate (flags:0x%x/mcs:%d) for a non data frame\n",
		  info->control.rates[0].flags,
		  info->control.rates[0].idx);

	rate_idx = info->control.rates[0].idx;
	/* if the rate isn't a well known legacy rate, take the lowest one */
	if (rate_idx < 0 || rate_idx >= IWL_RATE_COUNT_LEGACY)
		rate_idx = rate_lowest_index(
				&mvm->nvm_data->bands[info->band], sta);

	/* For 5 GHZ band, remap mac80211 rate indices into driver indices */
	if (info->band == NL80211_BAND_5GHZ)
		rate_idx += IWL_FIRST_OFDM_RATE;

	/* For 2.4 GHZ band, check that there is no need to remap */
	BUILD_BUG_ON(IWL_FIRST_CCK_RATE != 0);

	/* Get PLCP rate for tx_cmd->rate_n_flags */
	rate_plcp = iwl_mvm_mac80211_idx_to_hwrate(rate_idx);

	if (info->band == NL80211_BAND_2GHZ &&
	    !iwl_mvm_bt_coex_is_shared_ant_avail(mvm))
		rate_flags = mvm->cfg->non_shared_ant << RATE_MCS_ANT_POS;
	else
		rate_flags =
			BIT(mvm->mgmt_last_antenna_idx) << RATE_MCS_ANT_POS;

	/* Set CCK flag as needed */
	if ((rate_idx >= IWL_FIRST_CCK_RATE) && (rate_idx <= IWL_LAST_CCK_RATE))
		rate_flags |= RATE_MCS_CCK_MSK;

	return (u32)rate_plcp | rate_flags;
}

/*
 * Sets the fields in the Tx cmd that are rate related
 */
void iwl_mvm_set_tx_cmd_rate(struct iwl_mvm *mvm, struct iwl_tx_cmd *tx_cmd,
			    struct ieee80211_tx_info *info,
			    struct ieee80211_sta *sta, __le16 fc)
{
	/* Set retry limit on RTS packets */
	tx_cmd->rts_retry_limit = IWL_RTS_DFAULT_RETRY_LIMIT;

	/* Set retry limit on DATA packets and Probe Responses*/
	if (ieee80211_is_probe_resp(fc)) {
		tx_cmd->data_retry_limit = IWL_MGMT_DFAULT_RETRY_LIMIT;
		tx_cmd->rts_retry_limit =
			min(tx_cmd->data_retry_limit, tx_cmd->rts_retry_limit);
	} else if (ieee80211_is_back_req(fc)) {
		tx_cmd->data_retry_limit = IWL_BAR_DFAULT_RETRY_LIMIT;
	} else {
		tx_cmd->data_retry_limit = IWL_DEFAULT_TX_RETRY;
	}

	/*
	 * for data packets, rate info comes from the table inside the fw. This
	 * table is controlled by LINK_QUALITY commands
	 */

	if (ieee80211_is_data(fc) && sta) {
		tx_cmd->initial_rate_index = 0;
		tx_cmd->tx_flags |= cpu_to_le32(TX_CMD_FLG_STA_RATE);
		return;
	} else if (ieee80211_is_back_req(fc)) {
		tx_cmd->tx_flags |=
			cpu_to_le32(TX_CMD_FLG_ACK | TX_CMD_FLG_BAR);
	}

	mvm->mgmt_last_antenna_idx =
		iwl_mvm_next_antenna(mvm, iwl_mvm_get_valid_tx_ant(mvm),
				     mvm->mgmt_last_antenna_idx);

	/* Set the rate in the TX cmd */
	tx_cmd->rate_n_flags = cpu_to_le32(iwl_mvm_get_tx_rate(mvm, info, sta));
}

static inline void iwl_mvm_set_tx_cmd_pn(struct ieee80211_tx_info *info,
					 u8 *crypto_hdr)
{
	struct ieee80211_key_conf *keyconf = info->control.hw_key;
	u64 pn;

	pn = atomic64_inc_return(&keyconf->tx_pn);
	crypto_hdr[0] = pn;
	crypto_hdr[2] = 0;
	crypto_hdr[3] = 0x20 | (keyconf->keyidx << 6);
	crypto_hdr[1] = pn >> 8;
	crypto_hdr[4] = pn >> 16;
	crypto_hdr[5] = pn >> 24;
	crypto_hdr[6] = pn >> 32;
	crypto_hdr[7] = pn >> 40;
}

/*
 * Sets the fields in the Tx cmd that are crypto related
 */
static void iwl_mvm_set_tx_cmd_crypto(struct iwl_mvm *mvm,
				      struct ieee80211_tx_info *info,
				      struct iwl_tx_cmd *tx_cmd,
				      struct sk_buff *skb_frag,
				      int hdrlen)
{
	struct ieee80211_key_conf *keyconf = info->control.hw_key;
	u8 *crypto_hdr = skb_frag->data + hdrlen;
	u64 pn;

	switch (keyconf->cipher) {
	case WLAN_CIPHER_SUITE_CCMP:
	case WLAN_CIPHER_SUITE_CCMP_256:
		iwl_mvm_set_tx_cmd_ccmp(info, tx_cmd);
		iwl_mvm_set_tx_cmd_pn(info, crypto_hdr);
		break;

	case WLAN_CIPHER_SUITE_TKIP:
		tx_cmd->sec_ctl = TX_CMD_SEC_TKIP;
		pn = atomic64_inc_return(&keyconf->tx_pn);
		ieee80211_tkip_add_iv(crypto_hdr, keyconf, pn);
		ieee80211_get_tkip_p2k(keyconf, skb_frag, tx_cmd->key);
		break;

	case WLAN_CIPHER_SUITE_WEP104:
		tx_cmd->sec_ctl |= TX_CMD_SEC_KEY128;
		/* fall through */
	case WLAN_CIPHER_SUITE_WEP40:
		tx_cmd->sec_ctl |= TX_CMD_SEC_WEP |
			((keyconf->keyidx << TX_CMD_SEC_WEP_KEY_IDX_POS) &
			  TX_CMD_SEC_WEP_KEY_IDX_MSK);

		memcpy(&tx_cmd->key[3], keyconf->key, keyconf->keylen);
		break;
	case WLAN_CIPHER_SUITE_GCMP:
	case WLAN_CIPHER_SUITE_GCMP_256:
		/* TODO: Taking the key from the table might introduce a race
		 * when PTK rekeying is done, having an old packets with a PN
		 * based on the old key but the message encrypted with a new
		 * one.
		 * Need to handle this.
		 */
		tx_cmd->sec_ctl |= TX_CMD_SEC_GCMP | TX_CMD_SEC_KEY_FROM_TABLE;
		tx_cmd->key[0] = keyconf->hw_key_idx;
		iwl_mvm_set_tx_cmd_pn(info, crypto_hdr);
		break;
	default:
		tx_cmd->sec_ctl |= TX_CMD_SEC_EXT;
	}
}

/*
 * Allocates and sets the Tx cmd the driver data pointers in the skb
 */
static struct iwl_device_cmd *
iwl_mvm_set_tx_params(struct iwl_mvm *mvm, struct sk_buff *skb,
		      struct ieee80211_tx_info *info, int hdrlen,
		      struct ieee80211_sta *sta, u8 sta_id)
{
	struct ieee80211_hdr *hdr = (struct ieee80211_hdr *)skb->data;
	struct iwl_device_cmd *dev_cmd;
	struct iwl_tx_cmd *tx_cmd;

	dev_cmd = iwl_trans_alloc_tx_cmd(mvm->trans);

	if (unlikely(!dev_cmd))
		return NULL;

	/* Make sure we zero enough of dev_cmd */
	BUILD_BUG_ON(sizeof(struct iwl_tx_cmd_gen2) > sizeof(*tx_cmd));

	memset(dev_cmd, 0, sizeof(dev_cmd->hdr) + sizeof(*tx_cmd));
	dev_cmd->hdr.cmd = TX_CMD;

	if (iwl_mvm_has_new_tx_api(mvm)) {
		struct iwl_tx_cmd_gen2 *cmd = (void *)dev_cmd->payload;
		u16 offload_assist = 0;

		if (ieee80211_is_data_qos(hdr->frame_control)) {
			u8 *qc = ieee80211_get_qos_ctl(hdr);

			if (*qc & IEEE80211_QOS_CTL_A_MSDU_PRESENT)
				offload_assist |= BIT(TX_CMD_OFFLD_AMSDU);
		}

		offload_assist = iwl_mvm_tx_csum(mvm, skb, hdr, info,
						 offload_assist);

		/* padding is inserted later in transport */
		if (ieee80211_hdrlen(hdr->frame_control) % 4 &&
		    !(offload_assist & BIT(TX_CMD_OFFLD_AMSDU)))
			offload_assist |= BIT(TX_CMD_OFFLD_PAD);

		cmd->offload_assist |= cpu_to_le16(offload_assist);

		/* Total # bytes to be transmitted */
		cmd->len = cpu_to_le16((u16)skb->len);

		/* Copy MAC header from skb into command buffer */
		memcpy(cmd->hdr, hdr, hdrlen);

		if (!info->control.hw_key)
			cmd->flags |= cpu_to_le32(IWL_TX_FLAGS_ENCRYPT_DIS);

		/* For data packets rate info comes from the fw */
		if (ieee80211_is_data(hdr->frame_control) && sta)
			goto out;

		cmd->flags |= cpu_to_le32(IWL_TX_FLAGS_CMD_RATE);
		cmd->rate_n_flags =
			cpu_to_le32(iwl_mvm_get_tx_rate(mvm, info, sta));

		goto out;
	}

	tx_cmd = (struct iwl_tx_cmd *)dev_cmd->payload;

	if (info->control.hw_key)
		iwl_mvm_set_tx_cmd_crypto(mvm, info, tx_cmd, skb, hdrlen);

	iwl_mvm_set_tx_cmd(mvm, skb, tx_cmd, info, sta_id);

	iwl_mvm_set_tx_cmd_rate(mvm, tx_cmd, info, sta, hdr->frame_control);

	/* Copy MAC header from skb into command buffer */
	memcpy(tx_cmd->hdr, hdr, hdrlen);

out:
	return dev_cmd;
}

static void iwl_mvm_skb_prepare_status(struct sk_buff *skb,
				       struct iwl_device_cmd *cmd)
{
	struct ieee80211_tx_info *skb_info = IEEE80211_SKB_CB(skb);

	memset(&skb_info->status, 0, sizeof(skb_info->status));
	memset(skb_info->driver_data, 0, sizeof(skb_info->driver_data));

	skb_info->driver_data[1] = cmd;
}

static int iwl_mvm_get_ctrl_vif_queue(struct iwl_mvm *mvm,
				      struct ieee80211_tx_info *info, __le16 fc)
{
	struct iwl_mvm_vif *mvmvif;

<<<<<<< HEAD
	if (!iwl_mvm_is_dqa_supported(mvm))
		return info->hw_queue;
=======
	mvmvif = iwl_mvm_vif_from_mac80211(info->control.vif);
>>>>>>> bb176f67

	mvmvif = iwl_mvm_vif_from_mac80211(info->control.vif);

	switch (info->control.vif->type) {
	case NL80211_IFTYPE_AP:
	case NL80211_IFTYPE_ADHOC:
		/*
<<<<<<< HEAD
		 * Handle legacy hostapd as well, where station will be added
		 * only just before sending the association response.
=======
		 * Non-bufferable frames use the broadcast station, thus they
		 * use the probe queue.
>>>>>>> bb176f67
		 * Also take care of the case where we send a deauth to a
		 * station that we don't have, or similarly an association
		 * response (with non-success status) for a station we can't
		 * accept.
		 * Also, disassociate frames might happen, particular with
		 * reason 7 ("Class 3 frame received from nonassociated STA").
		 */
<<<<<<< HEAD
		if (ieee80211_is_probe_resp(fc) || ieee80211_is_auth(fc) ||
		    ieee80211_is_deauth(fc) || ieee80211_is_assoc_resp(fc) ||
		    ieee80211_is_disassoc(fc))
=======
		if (ieee80211_is_mgmt(fc) &&
		    (!ieee80211_is_bufferable_mmpdu(fc) ||
		     ieee80211_is_deauth(fc) || ieee80211_is_disassoc(fc)))
>>>>>>> bb176f67
			return mvm->probe_queue;
		if (info->hw_queue == info->control.vif->cab_queue)
			return mvmvif->cab_queue;

		WARN_ONCE(info->control.vif->type != NL80211_IFTYPE_ADHOC,
			  "fc=0x%02x", le16_to_cpu(fc));
		return mvm->probe_queue;
	case NL80211_IFTYPE_P2P_DEVICE:
		if (ieee80211_is_mgmt(fc))
			return mvm->p2p_dev_queue;
		if (info->hw_queue == info->control.vif->cab_queue)
			return mvmvif->cab_queue;

		WARN_ON_ONCE(1);
		return mvm->p2p_dev_queue;
	default:
		WARN_ONCE(1, "Not a ctrl vif, no available queue\n");
		return -1;
	}
}

int iwl_mvm_tx_skb_non_sta(struct iwl_mvm *mvm, struct sk_buff *skb)
{
	struct ieee80211_hdr *hdr = (struct ieee80211_hdr *)skb->data;
	struct ieee80211_tx_info *skb_info = IEEE80211_SKB_CB(skb);
	struct ieee80211_tx_info info;
	struct iwl_device_cmd *dev_cmd;
	u8 sta_id;
	int hdrlen = ieee80211_hdrlen(hdr->frame_control);
	int queue;

	/* IWL_MVM_OFFCHANNEL_QUEUE is used for ROC packets that can be used
	 * in 2 different types of vifs, P2P & STATION. P2P uses the offchannel
	 * queue. STATION (HS2.0) uses the auxiliary context of the FW,
	 * and hence needs to be sent on the aux queue
	 */
	if (skb_info->hw_queue == IWL_MVM_OFFCHANNEL_QUEUE &&
	    skb_info->control.vif->type == NL80211_IFTYPE_STATION)
		skb_info->hw_queue = mvm->aux_queue;

	memcpy(&info, skb->cb, sizeof(info));

	if (WARN_ON_ONCE(info.flags & IEEE80211_TX_CTL_AMPDU))
		return -1;

	if (WARN_ON_ONCE(info.flags & IEEE80211_TX_CTL_SEND_AFTER_DTIM &&
			 (!info.control.vif ||
			  info.hw_queue != info.control.vif->cab_queue)))
		return -1;

	queue = info.hw_queue;

	/*
	 * If the interface on which the frame is sent is the P2P_DEVICE
	 * or an AP/GO interface use the broadcast station associated
	 * with it; otherwise if the interface is a managed interface
	 * use the AP station associated with it for multicast traffic
	 * (this is not possible for unicast packets as a TLDS discovery
	 * response are sent without a station entry); otherwise use the
	 * AUX station.
	 */
	sta_id = mvm->aux_sta.sta_id;
	if (info.control.vif) {
		struct iwl_mvm_vif *mvmvif =
			iwl_mvm_vif_from_mac80211(info.control.vif);

		if (info.control.vif->type == NL80211_IFTYPE_P2P_DEVICE ||
		    info.control.vif->type == NL80211_IFTYPE_AP ||
		    info.control.vif->type == NL80211_IFTYPE_ADHOC) {
			sta_id = mvmvif->bcast_sta.sta_id;
			queue = iwl_mvm_get_ctrl_vif_queue(mvm, &info,
							   hdr->frame_control);
			if (queue < 0)
				return -1;
		} else if (info.control.vif->type == NL80211_IFTYPE_STATION &&
			   is_multicast_ether_addr(hdr->addr1)) {
			u8 ap_sta_id = ACCESS_ONCE(mvmvif->ap_sta_id);

			if (ap_sta_id != IWL_MVM_INVALID_STA)
				sta_id = ap_sta_id;
<<<<<<< HEAD
		} else if (iwl_mvm_is_dqa_supported(mvm) &&
			   info.control.vif->type == NL80211_IFTYPE_MONITOR) {
=======
		} else if (info.control.vif->type == NL80211_IFTYPE_MONITOR) {
>>>>>>> bb176f67
			queue = mvm->aux_queue;
		}
	}

	IWL_DEBUG_TX(mvm, "station Id %d, queue=%d\n", sta_id, queue);

	dev_cmd = iwl_mvm_set_tx_params(mvm, skb, &info, hdrlen, NULL, sta_id);
	if (!dev_cmd)
		return -1;

	/* From now on, we cannot access info->control */
	iwl_mvm_skb_prepare_status(skb, dev_cmd);

	if (iwl_trans_tx(mvm->trans, skb, dev_cmd, queue)) {
		iwl_trans_free_tx_cmd(mvm->trans, dev_cmd);
		return -1;
	}

	return 0;
}

#ifdef CONFIG_INET
static int iwl_mvm_tx_tso(struct iwl_mvm *mvm, struct sk_buff *skb,
			  struct ieee80211_tx_info *info,
			  struct ieee80211_sta *sta,
			  struct sk_buff_head *mpdus_skb)
{
	struct iwl_mvm_sta *mvmsta = iwl_mvm_sta_from_mac80211(sta);
	struct ieee80211_hdr *hdr = (void *)skb->data;
	unsigned int mss = skb_shinfo(skb)->gso_size;
	struct sk_buff *tmp, *next;
	char cb[sizeof(skb->cb)];
	unsigned int num_subframes, tcp_payload_len, subf_len, max_amsdu_len;
	bool ipv4 = (skb->protocol == htons(ETH_P_IP));
	u16 ip_base_id = ipv4 ? ntohs(ip_hdr(skb)->id) : 0;
	u16 snap_ip_tcp, pad, i = 0;
	unsigned int dbg_max_amsdu_len;
	netdev_features_t netdev_features = NETIF_F_CSUM_MASK | NETIF_F_SG;
	u8 *qc, tid, txf;

	snap_ip_tcp = 8 + skb_transport_header(skb) - skb_network_header(skb) +
		tcp_hdrlen(skb);

	dbg_max_amsdu_len = ACCESS_ONCE(mvm->max_amsdu_len);

	if (!sta->max_amsdu_len ||
	    !ieee80211_is_data_qos(hdr->frame_control) ||
	    (!mvmsta->tlc_amsdu && !dbg_max_amsdu_len)) {
		num_subframes = 1;
		pad = 0;
		goto segment;
	}

	qc = ieee80211_get_qos_ctl(hdr);
	tid = *qc & IEEE80211_QOS_CTL_TID_MASK;
	if (WARN_ON_ONCE(tid >= IWL_MAX_TID_COUNT))
		return -EINVAL;

	/*
	 * Do not build AMSDU for IPv6 with extension headers.
	 * ask stack to segment and checkum the generated MPDUs for us.
	 */
	if (skb->protocol == htons(ETH_P_IPV6) &&
	    ((struct ipv6hdr *)skb_network_header(skb))->nexthdr !=
	    IPPROTO_TCP) {
		num_subframes = 1;
		pad = 0;
		netdev_features &= ~NETIF_F_CSUM_MASK;
		goto segment;
	}

	/*
	 * No need to lock amsdu_in_ampdu_allowed since it can't be modified
	 * during an BA session.
	 */
	if (info->flags & IEEE80211_TX_CTL_AMPDU &&
	    !mvmsta->tid_data[tid].amsdu_in_ampdu_allowed) {
		num_subframes = 1;
		pad = 0;
		goto segment;
	}

	max_amsdu_len = sta->max_amsdu_len;

	/* the Tx FIFO to which this A-MSDU will be routed */
	txf = iwl_mvm_mac_ac_to_tx_fifo(mvm, tid_to_mac80211_ac[tid]);

	/*
	 * Don't send an AMSDU that will be longer than the TXF.
	 * Add a security margin of 256 for the TX command + headers.
	 * We also want to have the start of the next packet inside the
	 * fifo to be able to send bursts.
	 */
	max_amsdu_len = min_t(unsigned int, max_amsdu_len,
			      mvm->fwrt.smem_cfg.lmac[0].txfifo_size[txf] -
			      256);

	if (unlikely(dbg_max_amsdu_len))
		max_amsdu_len = min_t(unsigned int, max_amsdu_len,
				      dbg_max_amsdu_len);

	/*
	 * Limit A-MSDU in A-MPDU to 4095 bytes when VHT is not
	 * supported. This is a spec requirement (IEEE 802.11-2015
	 * section 8.7.3 NOTE 3).
	 */
	if (info->flags & IEEE80211_TX_CTL_AMPDU &&
	    !sta->vht_cap.vht_supported)
		max_amsdu_len = min_t(unsigned int, max_amsdu_len, 4095);

	/* Sub frame header + SNAP + IP header + TCP header + MSS */
	subf_len = sizeof(struct ethhdr) + snap_ip_tcp + mss;
	pad = (4 - subf_len) & 0x3;

	/*
	 * If we have N subframes in the A-MSDU, then the A-MSDU's size is
	 * N * subf_len + (N - 1) * pad.
	 */
	num_subframes = (max_amsdu_len + pad) / (subf_len + pad);
	if (num_subframes > 1)
		*qc |= IEEE80211_QOS_CTL_A_MSDU_PRESENT;

	tcp_payload_len = skb_tail_pointer(skb) - skb_transport_header(skb) -
		tcp_hdrlen(skb) + skb->data_len;

	/*
	 * Make sure we have enough TBs for the A-MSDU:
	 *	2 for each subframe
	 *	1 more for each fragment
	 *	1 more for the potential data in the header
	 */
	num_subframes =
		min_t(unsigned int, num_subframes,
		      (mvm->trans->max_skb_frags - 1 -
		       skb_shinfo(skb)->nr_frags) / 2);

	/* This skb fits in one single A-MSDU */
	if (num_subframes * mss >= tcp_payload_len) {
		__skb_queue_tail(mpdus_skb, skb);
		return 0;
	}

	/*
	 * Trick the segmentation function to make it
	 * create SKBs that can fit into one A-MSDU.
	 */
segment:
	skb_shinfo(skb)->gso_size = num_subframes * mss;
	memcpy(cb, skb->cb, sizeof(cb));

	next = skb_gso_segment(skb, netdev_features);
	skb_shinfo(skb)->gso_size = mss;
	if (WARN_ON_ONCE(IS_ERR(next)))
		return -EINVAL;
	else if (next)
		consume_skb(skb);

	while (next) {
		tmp = next;
		next = tmp->next;

		memcpy(tmp->cb, cb, sizeof(tmp->cb));
		/*
		 * Compute the length of all the data added for the A-MSDU.
		 * This will be used to compute the length to write in the TX
		 * command. We have: SNAP + IP + TCP for n -1 subframes and
		 * ETH header for n subframes.
		 */
		tcp_payload_len = skb_tail_pointer(tmp) -
			skb_transport_header(tmp) -
			tcp_hdrlen(tmp) + tmp->data_len;

		if (ipv4)
			ip_hdr(tmp)->id = htons(ip_base_id + i * num_subframes);

		if (tcp_payload_len > mss) {
			skb_shinfo(tmp)->gso_size = mss;
		} else {
			if (ieee80211_is_data_qos(hdr->frame_control)) {
				qc = ieee80211_get_qos_ctl((void *)tmp->data);

				if (ipv4)
					ip_send_check(ip_hdr(tmp));
				*qc &= ~IEEE80211_QOS_CTL_A_MSDU_PRESENT;
			}
			skb_shinfo(tmp)->gso_size = 0;
		}

		tmp->prev = NULL;
		tmp->next = NULL;

		__skb_queue_tail(mpdus_skb, tmp);
		i++;
	}

	return 0;
}
#else /* CONFIG_INET */
static int iwl_mvm_tx_tso(struct iwl_mvm *mvm, struct sk_buff *skb,
			  struct ieee80211_tx_info *info,
			  struct ieee80211_sta *sta,
			  struct sk_buff_head *mpdus_skb)
{
	/* Impossible to get TSO with CONFIG_INET */
	WARN_ON(1);

	return -1;
}
#endif

static void iwl_mvm_tx_add_stream(struct iwl_mvm *mvm,
				  struct iwl_mvm_sta *mvm_sta, u8 tid,
				  struct sk_buff *skb)
{
	struct ieee80211_tx_info *info = IEEE80211_SKB_CB(skb);
	u8 mac_queue = info->hw_queue;
	struct sk_buff_head *deferred_tx_frames;

	lockdep_assert_held(&mvm_sta->lock);

	mvm_sta->deferred_traffic_tid_map |= BIT(tid);
	set_bit(mvm_sta->sta_id, mvm->sta_deferred_frames);

	deferred_tx_frames = &mvm_sta->tid_data[tid].deferred_tx_frames;

	skb_queue_tail(deferred_tx_frames, skb);

	/*
	 * The first deferred frame should've stopped the MAC queues, so we
	 * should never get a second deferred frame for the RA/TID.
	 */
	if (!WARN(skb_queue_len(deferred_tx_frames) != 1,
		  "RATID %d/%d has %d deferred frames\n", mvm_sta->sta_id, tid,
		  skb_queue_len(deferred_tx_frames))) {
		iwl_mvm_stop_mac_queues(mvm, BIT(mac_queue));
		schedule_work(&mvm->add_stream_wk);
	}
}

/* Check if there are any timed-out TIDs on a given shared TXQ */
static bool iwl_mvm_txq_should_update(struct iwl_mvm *mvm, int txq_id)
{
	unsigned long queue_tid_bitmap = mvm->queue_info[txq_id].tid_bitmap;
	unsigned long now = jiffies;
	int tid;

	if (WARN_ON(iwl_mvm_has_new_tx_api(mvm)))
		return false;

	for_each_set_bit(tid, &queue_tid_bitmap, IWL_MAX_TID_COUNT + 1) {
		if (time_before(mvm->queue_info[txq_id].last_frame_time[tid] +
				IWL_MVM_DQA_QUEUE_TIMEOUT, now))
			return true;
	}

	return false;
}

/*
 * Sets the fields in the Tx cmd that are crypto related
 */
static int iwl_mvm_tx_mpdu(struct iwl_mvm *mvm, struct sk_buff *skb,
			   struct ieee80211_tx_info *info,
			   struct ieee80211_sta *sta)
{
	struct ieee80211_hdr *hdr = (struct ieee80211_hdr *)skb->data;
	struct iwl_mvm_sta *mvmsta;
	struct iwl_device_cmd *dev_cmd;
	__le16 fc;
	u16 seq_number = 0;
	u8 tid = IWL_MAX_TID_COUNT;
	u16 txq_id = info->hw_queue;
	bool is_ampdu = false;
	int hdrlen;

	mvmsta = iwl_mvm_sta_from_mac80211(sta);
	fc = hdr->frame_control;
	hdrlen = ieee80211_hdrlen(fc);

	if (WARN_ON_ONCE(!mvmsta))
		return -1;

	if (WARN_ON_ONCE(mvmsta->sta_id == IWL_MVM_INVALID_STA))
		return -1;

	dev_cmd = iwl_mvm_set_tx_params(mvm, skb, info, hdrlen,
					sta, mvmsta->sta_id);
	if (!dev_cmd)
		goto drop;

	/*
	 * we handle that entirely ourselves -- for uAPSD the firmware
	 * will always send a notification, and for PS-Poll responses
	 * we'll notify mac80211 when getting frame status
	 */
	info->flags &= ~IEEE80211_TX_STATUS_EOSP;

	spin_lock(&mvmsta->lock);

	/* nullfunc frames should go to the MGMT queue regardless of QOS,
	 * the condition of !ieee80211_is_qos_nullfunc(fc) keeps the default
	 * assignment of MGMT TID
	 */
	if (ieee80211_is_data_qos(fc) && !ieee80211_is_qos_nullfunc(fc)) {
		u8 *qc = NULL;
		qc = ieee80211_get_qos_ctl(hdr);
		tid = qc[0] & IEEE80211_QOS_CTL_TID_MASK;
		if (WARN_ON_ONCE(tid >= IWL_MAX_TID_COUNT))
			goto drop_unlock_sta;

		is_ampdu = info->flags & IEEE80211_TX_CTL_AMPDU;
		if (WARN_ON_ONCE(is_ampdu &&
				 mvmsta->tid_data[tid].state != IWL_AGG_ON))
			goto drop_unlock_sta;

		seq_number = mvmsta->tid_data[tid].seq_number;
		seq_number &= IEEE80211_SCTL_SEQ;

		if (!iwl_mvm_has_new_tx_api(mvm)) {
			struct iwl_tx_cmd *tx_cmd = (void *)dev_cmd->payload;

			hdr->seq_ctrl &= cpu_to_le16(IEEE80211_SCTL_FRAG);
			hdr->seq_ctrl |= cpu_to_le16(seq_number);
			/* update the tx_cmd hdr as it was already copied */
			tx_cmd->hdr->seq_ctrl = hdr->seq_ctrl;
		}
	}

	txq_id = mvmsta->tid_data[tid].txq_id;

	WARN_ON_ONCE(info->flags & IEEE80211_TX_CTL_SEND_AFTER_DTIM);

	/* Check if TXQ needs to be allocated or re-activated */
	if (unlikely(txq_id == IWL_MVM_INVALID_QUEUE ||
		     !mvmsta->tid_data[tid].is_tid_active)) {
		/* If TXQ needs to be allocated... */
		if (txq_id == IWL_MVM_INVALID_QUEUE) {
			iwl_mvm_tx_add_stream(mvm, mvmsta, tid, skb);

			/*
			 * The frame is now deferred, and the worker scheduled
			 * will re-allocate it, so we can free it for now.
			 */
			iwl_trans_free_tx_cmd(mvm->trans, dev_cmd);
			spin_unlock(&mvmsta->lock);
			return 0;
		}

		/* queue should always be active in new TX path */
		WARN_ON(iwl_mvm_has_new_tx_api(mvm));

		/* If we are here - TXQ exists and needs to be re-activated */
		spin_lock(&mvm->queue_info_lock);
		mvm->queue_info[txq_id].status = IWL_MVM_QUEUE_READY;
		mvmsta->tid_data[tid].is_tid_active = true;
		spin_unlock(&mvm->queue_info_lock);

		IWL_DEBUG_TX_QUEUES(mvm, "Re-activating queue %d for TX\n",
				    txq_id);
	}

	if (!iwl_mvm_has_new_tx_api(mvm)) {
		/* Keep track of the time of the last frame for this RA/TID */
		mvm->queue_info[txq_id].last_frame_time[tid] = jiffies;

		/*
		 * If we have timed-out TIDs - schedule the worker that will
		 * reconfig the queues and update them
		 *
		 * Note that the mvm->queue_info_lock isn't being taken here in
		 * order to not serialize the TX flow. This isn't dangerous
		 * because scheduling mvm->add_stream_wk can't ruin the state,
		 * and if we DON'T schedule it due to some race condition then
		 * next TX we get here we will.
		 */
		if (unlikely(mvm->queue_info[txq_id].status ==
			     IWL_MVM_QUEUE_SHARED &&
			     iwl_mvm_txq_should_update(mvm, txq_id)))
			schedule_work(&mvm->add_stream_wk);
	}

	IWL_DEBUG_TX(mvm, "TX to [%d|%d] Q:%d - seq: 0x%x\n", mvmsta->sta_id,
		     tid, txq_id, IEEE80211_SEQ_TO_SN(seq_number));

	/* From now on, we cannot access info->control */
	iwl_mvm_skb_prepare_status(skb, dev_cmd);

	if (iwl_trans_tx(mvm->trans, skb, dev_cmd, txq_id))
		goto drop_unlock_sta;

	if (tid < IWL_MAX_TID_COUNT && !ieee80211_has_morefrags(fc))
		mvmsta->tid_data[tid].seq_number = seq_number + 0x10;

	spin_unlock(&mvmsta->lock);

	return 0;

drop_unlock_sta:
	iwl_trans_free_tx_cmd(mvm->trans, dev_cmd);
	spin_unlock(&mvmsta->lock);
drop:
	return -1;
}

int iwl_mvm_tx_skb(struct iwl_mvm *mvm, struct sk_buff *skb,
		   struct ieee80211_sta *sta)
{
	struct iwl_mvm_sta *mvmsta = iwl_mvm_sta_from_mac80211(sta);
	struct ieee80211_tx_info info;
	struct sk_buff_head mpdus_skbs;
	unsigned int payload_len;
	int ret;

	if (WARN_ON_ONCE(!mvmsta))
		return -1;

	if (WARN_ON_ONCE(mvmsta->sta_id == IWL_MVM_INVALID_STA))
		return -1;

	memcpy(&info, skb->cb, sizeof(info));

	if (!skb_is_gso(skb))
		return iwl_mvm_tx_mpdu(mvm, skb, &info, sta);

	payload_len = skb_tail_pointer(skb) - skb_transport_header(skb) -
		tcp_hdrlen(skb) + skb->data_len;

	if (payload_len <= skb_shinfo(skb)->gso_size)
		return iwl_mvm_tx_mpdu(mvm, skb, &info, sta);

	__skb_queue_head_init(&mpdus_skbs);

	ret = iwl_mvm_tx_tso(mvm, skb, &info, sta, &mpdus_skbs);
	if (ret)
		return ret;

	if (WARN_ON(skb_queue_empty(&mpdus_skbs)))
		return ret;

	while (!skb_queue_empty(&mpdus_skbs)) {
		skb = __skb_dequeue(&mpdus_skbs);

		ret = iwl_mvm_tx_mpdu(mvm, skb, &info, sta);
		if (ret) {
			__skb_queue_purge(&mpdus_skbs);
			return ret;
		}
	}

	return 0;
}

static void iwl_mvm_check_ratid_empty(struct iwl_mvm *mvm,
				      struct ieee80211_sta *sta, u8 tid)
{
	struct iwl_mvm_sta *mvmsta = iwl_mvm_sta_from_mac80211(sta);
	struct iwl_mvm_tid_data *tid_data = &mvmsta->tid_data[tid];
	struct ieee80211_vif *vif = mvmsta->vif;
	u16 normalized_ssn;

	lockdep_assert_held(&mvmsta->lock);

	if ((tid_data->state == IWL_AGG_ON ||
<<<<<<< HEAD
	     tid_data->state == IWL_EMPTYING_HW_QUEUE_DELBA ||
	     iwl_mvm_is_dqa_supported(mvm)) &&
=======
	     tid_data->state == IWL_EMPTYING_HW_QUEUE_DELBA) &&
>>>>>>> bb176f67
	    iwl_mvm_tid_queued(mvm, tid_data) == 0) {
		/*
		 * Now that this aggregation or DQA queue is empty tell
		 * mac80211 so it knows we no longer have frames buffered for
		 * the station on this TID (for the TIM bitmap calculation.)
		 */
		ieee80211_sta_set_buffered(sta, tid, false);
	}

	/*
	 * In A000 HW, the next_reclaimed index is only 8 bit, so we'll need
	 * to align the wrap around of ssn so we compare relevant values.
	 */
	normalized_ssn = tid_data->ssn;
	if (mvm->trans->cfg->gen2)
		normalized_ssn &= 0xff;

	if (normalized_ssn != tid_data->next_reclaimed)
		return;

	switch (tid_data->state) {
	case IWL_EMPTYING_HW_QUEUE_ADDBA:
		IWL_DEBUG_TX_QUEUES(mvm,
				    "Can continue addBA flow ssn = next_recl = %d\n",
				    tid_data->next_reclaimed);
		tid_data->state = IWL_AGG_STARTING;
		ieee80211_start_tx_ba_cb_irqsafe(vif, sta->addr, tid);
		break;

	case IWL_EMPTYING_HW_QUEUE_DELBA:
		IWL_DEBUG_TX_QUEUES(mvm,
				    "Can continue DELBA flow ssn = next_recl = %d\n",
				    tid_data->next_reclaimed);
		tid_data->state = IWL_AGG_OFF;
		ieee80211_stop_tx_ba_cb_irqsafe(vif, sta->addr, tid);
		break;

	default:
		break;
	}
}

#ifdef CONFIG_IWLWIFI_DEBUG
const char *iwl_mvm_get_tx_fail_reason(u32 status)
{
#define TX_STATUS_FAIL(x) case TX_STATUS_FAIL_ ## x: return #x
#define TX_STATUS_POSTPONE(x) case TX_STATUS_POSTPONE_ ## x: return #x

	switch (status & TX_STATUS_MSK) {
	case TX_STATUS_SUCCESS:
		return "SUCCESS";
	TX_STATUS_POSTPONE(DELAY);
	TX_STATUS_POSTPONE(FEW_BYTES);
	TX_STATUS_POSTPONE(BT_PRIO);
	TX_STATUS_POSTPONE(QUIET_PERIOD);
	TX_STATUS_POSTPONE(CALC_TTAK);
	TX_STATUS_FAIL(INTERNAL_CROSSED_RETRY);
	TX_STATUS_FAIL(SHORT_LIMIT);
	TX_STATUS_FAIL(LONG_LIMIT);
	TX_STATUS_FAIL(UNDERRUN);
	TX_STATUS_FAIL(DRAIN_FLOW);
	TX_STATUS_FAIL(RFKILL_FLUSH);
	TX_STATUS_FAIL(LIFE_EXPIRE);
	TX_STATUS_FAIL(DEST_PS);
	TX_STATUS_FAIL(HOST_ABORTED);
	TX_STATUS_FAIL(BT_RETRY);
	TX_STATUS_FAIL(STA_INVALID);
	TX_STATUS_FAIL(FRAG_DROPPED);
	TX_STATUS_FAIL(TID_DISABLE);
	TX_STATUS_FAIL(FIFO_FLUSHED);
	TX_STATUS_FAIL(SMALL_CF_POLL);
	TX_STATUS_FAIL(FW_DROP);
	TX_STATUS_FAIL(STA_COLOR_MISMATCH);
	}

	return "UNKNOWN";

#undef TX_STATUS_FAIL
#undef TX_STATUS_POSTPONE
}
#endif /* CONFIG_IWLWIFI_DEBUG */

void iwl_mvm_hwrate_to_tx_rate(u32 rate_n_flags,
			       enum nl80211_band band,
			       struct ieee80211_tx_rate *r)
{
	if (rate_n_flags & RATE_HT_MCS_GF_MSK)
		r->flags |= IEEE80211_TX_RC_GREEN_FIELD;
	switch (rate_n_flags & RATE_MCS_CHAN_WIDTH_MSK) {
	case RATE_MCS_CHAN_WIDTH_20:
		break;
	case RATE_MCS_CHAN_WIDTH_40:
		r->flags |= IEEE80211_TX_RC_40_MHZ_WIDTH;
		break;
	case RATE_MCS_CHAN_WIDTH_80:
		r->flags |= IEEE80211_TX_RC_80_MHZ_WIDTH;
		break;
	case RATE_MCS_CHAN_WIDTH_160:
		r->flags |= IEEE80211_TX_RC_160_MHZ_WIDTH;
		break;
	}
	if (rate_n_flags & RATE_MCS_SGI_MSK)
		r->flags |= IEEE80211_TX_RC_SHORT_GI;
	if (rate_n_flags & RATE_MCS_HT_MSK) {
		r->flags |= IEEE80211_TX_RC_MCS;
		r->idx = rate_n_flags & RATE_HT_MCS_INDEX_MSK;
	} else if (rate_n_flags & RATE_MCS_VHT_MSK) {
		ieee80211_rate_set_vht(
			r, rate_n_flags & RATE_VHT_MCS_RATE_CODE_MSK,
			((rate_n_flags & RATE_VHT_MCS_NSS_MSK) >>
						RATE_VHT_MCS_NSS_POS) + 1);
		r->flags |= IEEE80211_TX_RC_VHT_MCS;
	} else {
		r->idx = iwl_mvm_legacy_rate_to_mac80211_idx(rate_n_flags,
							     band);
	}
}

/**
 * translate ucode response to mac80211 tx status control values
 */
static void iwl_mvm_hwrate_to_tx_status(u32 rate_n_flags,
					struct ieee80211_tx_info *info)
{
	struct ieee80211_tx_rate *r = &info->status.rates[0];

	info->status.antenna =
		((rate_n_flags & RATE_MCS_ANT_ABC_MSK) >> RATE_MCS_ANT_POS);
	iwl_mvm_hwrate_to_tx_rate(rate_n_flags, info->band, r);
}

static void iwl_mvm_tx_status_check_trigger(struct iwl_mvm *mvm,
					    u32 status)
{
	struct iwl_fw_dbg_trigger_tlv *trig;
	struct iwl_fw_dbg_trigger_tx_status *status_trig;
	int i;

	if (!iwl_fw_dbg_trigger_enabled(mvm->fw, FW_DBG_TRIGGER_TX_STATUS))
		return;

	trig = iwl_fw_dbg_get_trigger(mvm->fw, FW_DBG_TRIGGER_TX_STATUS);
	status_trig = (void *)trig->data;

	if (!iwl_fw_dbg_trigger_check_stop(&mvm->fwrt, NULL, trig))
		return;

	for (i = 0; i < ARRAY_SIZE(status_trig->statuses); i++) {
		/* don't collect on status 0 */
		if (!status_trig->statuses[i].status)
			break;

		if (status_trig->statuses[i].status != (status & TX_STATUS_MSK))
			continue;

		iwl_fw_dbg_collect_trig(&mvm->fwrt, trig,
					"Tx status %d was received",
					status & TX_STATUS_MSK);
		break;
	}
}

/**
 * iwl_mvm_get_scd_ssn - returns the SSN of the SCD
 * @tx_resp: the Tx response from the fw (agg or non-agg)
 *
 * When the fw sends an AMPDU, it fetches the MPDUs one after the other. Since
 * it can't know that everything will go well until the end of the AMPDU, it
 * can't know in advance the number of MPDUs that will be sent in the current
 * batch. This is why it writes the agg Tx response while it fetches the MPDUs.
 * Hence, it can't know in advance what the SSN of the SCD will be at the end
 * of the batch. This is why the SSN of the SCD is written at the end of the
 * whole struct at a variable offset. This function knows how to cope with the
 * variable offset and returns the SSN of the SCD.
 */
static inline u32 iwl_mvm_get_scd_ssn(struct iwl_mvm *mvm,
				      struct iwl_mvm_tx_resp *tx_resp)
{
	return le32_to_cpup((__le32 *)iwl_mvm_get_agg_status(mvm, tx_resp) +
			    tx_resp->frame_count) & 0xfff;
}

static void iwl_mvm_rx_tx_cmd_single(struct iwl_mvm *mvm,
				     struct iwl_rx_packet *pkt)
{
	struct ieee80211_sta *sta;
	u16 sequence = le16_to_cpu(pkt->hdr.sequence);
	int txq_id = SEQ_TO_QUEUE(sequence);
	/* struct iwl_mvm_tx_resp_v3 is almost the same */
	struct iwl_mvm_tx_resp *tx_resp = (void *)pkt->data;
	int sta_id = IWL_MVM_TX_RES_GET_RA(tx_resp->ra_tid);
	int tid = IWL_MVM_TX_RES_GET_TID(tx_resp->ra_tid);
	struct agg_tx_status *agg_status =
		iwl_mvm_get_agg_status(mvm, tx_resp);
	u32 status = le16_to_cpu(agg_status->status);
	u16 ssn = iwl_mvm_get_scd_ssn(mvm, tx_resp);
	struct iwl_mvm_sta *mvmsta;
	struct sk_buff_head skbs;
	u8 skb_freed = 0;
	u8 lq_color;
	u16 next_reclaimed, seq_ctl;
	bool is_ndp = false;

	__skb_queue_head_init(&skbs);

	if (iwl_mvm_has_new_tx_api(mvm))
		txq_id = le16_to_cpu(tx_resp->tx_queue);

	seq_ctl = le16_to_cpu(tx_resp->seq_ctl);

	/* we can free until ssn % q.n_bd not inclusive */
	iwl_trans_reclaim(mvm->trans, txq_id, ssn, &skbs);

	while (!skb_queue_empty(&skbs)) {
		struct sk_buff *skb = __skb_dequeue(&skbs);
		struct ieee80211_tx_info *info = IEEE80211_SKB_CB(skb);
		bool flushed = false;

		skb_freed++;

		iwl_trans_free_tx_cmd(mvm->trans, info->driver_data[1]);

		memset(&info->status, 0, sizeof(info->status));

		/* inform mac80211 about what happened with the frame */
		switch (status & TX_STATUS_MSK) {
		case TX_STATUS_SUCCESS:
		case TX_STATUS_DIRECT_DONE:
			info->flags |= IEEE80211_TX_STAT_ACK;
			break;
		case TX_STATUS_FAIL_FIFO_FLUSHED:
		case TX_STATUS_FAIL_DRAIN_FLOW:
			flushed = true;
			break;
		case TX_STATUS_FAIL_DEST_PS:
			/* the FW should have stopped the queue and not
			 * return this status
			 */
			WARN_ON(1);
			info->flags |= IEEE80211_TX_STAT_TX_FILTERED;
			break;
		default:
			break;
		}

		iwl_mvm_tx_status_check_trigger(mvm, status);

		info->status.rates[0].count = tx_resp->failure_frame + 1;
		iwl_mvm_hwrate_to_tx_status(le32_to_cpu(tx_resp->initial_rate),
					    info);
		info->status.status_driver_data[1] =
			(void *)(uintptr_t)le32_to_cpu(tx_resp->initial_rate);

		/* Single frame failure in an AMPDU queue => send BAR */
		if (info->flags & IEEE80211_TX_CTL_AMPDU &&
		    !(info->flags & IEEE80211_TX_STAT_ACK) &&
		    !(info->flags & IEEE80211_TX_STAT_TX_FILTERED) && !flushed)
			info->flags |= IEEE80211_TX_STAT_AMPDU_NO_BACK;
		info->flags &= ~IEEE80211_TX_CTL_AMPDU;

		/* W/A FW bug: seq_ctl is wrong when the status isn't success */
		if (status != TX_STATUS_SUCCESS) {
			struct ieee80211_hdr *hdr = (void *)skb->data;
			seq_ctl = le16_to_cpu(hdr->seq_ctrl);
		}

		if (unlikely(!seq_ctl)) {
			struct ieee80211_hdr *hdr = (void *)skb->data;

			/*
			 * If it is an NDP, we can't update next_reclaim since
			 * its sequence control is 0. Note that for that same
			 * reason, NDPs are never sent to A-MPDU'able queues
			 * so that we can never have more than one freed frame
			 * for a single Tx resonse (see WARN_ON below).
			 */
			if (ieee80211_is_qos_nullfunc(hdr->frame_control))
				is_ndp = true;
		}

		/*
		 * TODO: this is not accurate if we are freeing more than one
		 * packet.
		 */
		info->status.tx_time =
			le16_to_cpu(tx_resp->wireless_media_time);
		BUILD_BUG_ON(ARRAY_SIZE(info->status.status_driver_data) < 1);
		lq_color = TX_RES_RATE_TABLE_COL_GET(tx_resp->tlc_info);
		info->status.status_driver_data[0] =
			RS_DRV_DATA_PACK(lq_color, tx_resp->reduced_tpc);

		ieee80211_tx_status(mvm->hw, skb);
	}

	/* This is an aggregation queue or might become one, so we use
	 * the ssn since: ssn = wifi seq_num % 256.
	 * The seq_ctl is the sequence control of the packet to which
	 * this Tx response relates. But if there is a hole in the
	 * bitmap of the BA we received, this Tx response may allow to
	 * reclaim the hole and all the subsequent packets that were
	 * already acked. In that case, seq_ctl != ssn, and the next
	 * packet to be reclaimed will be ssn and not seq_ctl. In that
	 * case, several packets will be reclaimed even if
	 * frame_count = 1.
	 *
	 * The ssn is the index (% 256) of the latest packet that has
	 * treated (acked / dropped) + 1.
	 */
	next_reclaimed = ssn;

	IWL_DEBUG_TX_REPLY(mvm,
			   "TXQ %d status %s (0x%08x)\n",
			   txq_id, iwl_mvm_get_tx_fail_reason(status), status);

	IWL_DEBUG_TX_REPLY(mvm,
			   "\t\t\t\tinitial_rate 0x%x retries %d, idx=%d ssn=%d next_reclaimed=0x%x seq_ctl=0x%x\n",
			   le32_to_cpu(tx_resp->initial_rate),
			   tx_resp->failure_frame, SEQ_TO_INDEX(sequence),
			   ssn, next_reclaimed, seq_ctl);

	rcu_read_lock();

	sta = rcu_dereference(mvm->fw_id_to_mac_id[sta_id]);
	/*
	 * sta can't be NULL otherwise it'd mean that the sta has been freed in
	 * the firmware while we still have packets for it in the Tx queues.
	 */
	if (WARN_ON_ONCE(!sta))
		goto out;

	if (!IS_ERR(sta)) {
		mvmsta = iwl_mvm_sta_from_mac80211(sta);

		if (tid != IWL_TID_NON_QOS && tid != IWL_MGMT_TID) {
			struct iwl_mvm_tid_data *tid_data =
				&mvmsta->tid_data[tid];
			bool send_eosp_ndp = false;

			spin_lock_bh(&mvmsta->lock);

			if (!is_ndp) {
				tid_data->next_reclaimed = next_reclaimed;
				IWL_DEBUG_TX_REPLY(mvm,
						   "Next reclaimed packet:%d\n",
						   next_reclaimed);
			} else {
				IWL_DEBUG_TX_REPLY(mvm,
						   "NDP - don't update next_reclaimed\n");
			}

			iwl_mvm_check_ratid_empty(mvm, sta, tid);

			if (mvmsta->sleep_tx_count) {
				mvmsta->sleep_tx_count--;
				if (mvmsta->sleep_tx_count &&
				    !iwl_mvm_tid_queued(mvm, tid_data)) {
					/*
					 * The number of frames in the queue
					 * dropped to 0 even if we sent less
					 * frames than we thought we had on the
					 * Tx queue.
					 * This means we had holes in the BA
					 * window that we just filled, ask
					 * mac80211 to send EOSP since the
					 * firmware won't know how to do that.
					 * Send NDP and the firmware will send
					 * EOSP notification that will trigger
					 * a call to ieee80211_sta_eosp().
					 */
					send_eosp_ndp = true;
				}
			}

			spin_unlock_bh(&mvmsta->lock);
			if (send_eosp_ndp) {
				iwl_mvm_sta_modify_sleep_tx_count(mvm, sta,
					IEEE80211_FRAME_RELEASE_UAPSD,
					1, tid, false, false);
				mvmsta->sleep_tx_count = 0;
				ieee80211_send_eosp_nullfunc(sta, tid);
			}
		}

		if (mvmsta->next_status_eosp) {
			mvmsta->next_status_eosp = false;
			ieee80211_sta_eosp(sta);
		}
	} else {
		mvmsta = NULL;
	}

out:
	rcu_read_unlock();
}

#ifdef CONFIG_IWLWIFI_DEBUG
#define AGG_TX_STATE_(x) case AGG_TX_STATE_ ## x: return #x
static const char *iwl_get_agg_tx_status(u16 status)
{
	switch (status & AGG_TX_STATE_STATUS_MSK) {
	AGG_TX_STATE_(TRANSMITTED);
	AGG_TX_STATE_(UNDERRUN);
	AGG_TX_STATE_(BT_PRIO);
	AGG_TX_STATE_(FEW_BYTES);
	AGG_TX_STATE_(ABORT);
	AGG_TX_STATE_(TX_ON_AIR_DROP);
	AGG_TX_STATE_(LAST_SENT_TRY_CNT);
	AGG_TX_STATE_(LAST_SENT_BT_KILL);
	AGG_TX_STATE_(SCD_QUERY);
	AGG_TX_STATE_(TEST_BAD_CRC32);
	AGG_TX_STATE_(RESPONSE);
	AGG_TX_STATE_(DUMP_TX);
	AGG_TX_STATE_(DELAY_TX);
	}

	return "UNKNOWN";
}

static void iwl_mvm_rx_tx_cmd_agg_dbg(struct iwl_mvm *mvm,
				      struct iwl_rx_packet *pkt)
{
	struct iwl_mvm_tx_resp *tx_resp = (void *)pkt->data;
	struct agg_tx_status *frame_status =
		iwl_mvm_get_agg_status(mvm, tx_resp);
	int i;

	for (i = 0; i < tx_resp->frame_count; i++) {
		u16 fstatus = le16_to_cpu(frame_status[i].status);

		IWL_DEBUG_TX_REPLY(mvm,
				   "status %s (0x%04x), try-count (%d) seq (0x%x)\n",
				   iwl_get_agg_tx_status(fstatus),
				   fstatus & AGG_TX_STATE_STATUS_MSK,
				   (fstatus & AGG_TX_STATE_TRY_CNT_MSK) >>
					AGG_TX_STATE_TRY_CNT_POS,
				   le16_to_cpu(frame_status[i].sequence));
	}
}
#else
static void iwl_mvm_rx_tx_cmd_agg_dbg(struct iwl_mvm *mvm,
				      struct iwl_rx_packet *pkt)
{}
#endif /* CONFIG_IWLWIFI_DEBUG */

static void iwl_mvm_rx_tx_cmd_agg(struct iwl_mvm *mvm,
				  struct iwl_rx_packet *pkt)
{
	struct iwl_mvm_tx_resp *tx_resp = (void *)pkt->data;
	int sta_id = IWL_MVM_TX_RES_GET_RA(tx_resp->ra_tid);
	int tid = IWL_MVM_TX_RES_GET_TID(tx_resp->ra_tid);
	u16 sequence = le16_to_cpu(pkt->hdr.sequence);
	struct iwl_mvm_sta *mvmsta;
	int queue = SEQ_TO_QUEUE(sequence);

	if (WARN_ON_ONCE(queue < IWL_MVM_DQA_MIN_DATA_QUEUE &&
			 (queue != IWL_MVM_DQA_BSS_CLIENT_QUEUE)))
		return;

	if (WARN_ON_ONCE(tid == IWL_TID_NON_QOS))
		return;

	iwl_mvm_rx_tx_cmd_agg_dbg(mvm, pkt);

	rcu_read_lock();

	mvmsta = iwl_mvm_sta_from_staid_rcu(mvm, sta_id);

	if (!WARN_ON_ONCE(!mvmsta)) {
		mvmsta->tid_data[tid].rate_n_flags =
			le32_to_cpu(tx_resp->initial_rate);
		mvmsta->tid_data[tid].tx_time =
			le16_to_cpu(tx_resp->wireless_media_time);
		mvmsta->tid_data[tid].lq_color =
			(tx_resp->tlc_info & TX_RES_RATE_TABLE_COLOR_MSK) >>
			TX_RES_RATE_TABLE_COLOR_POS;
	}

	rcu_read_unlock();
}

void iwl_mvm_rx_tx_cmd(struct iwl_mvm *mvm, struct iwl_rx_cmd_buffer *rxb)
{
	struct iwl_rx_packet *pkt = rxb_addr(rxb);
	struct iwl_mvm_tx_resp *tx_resp = (void *)pkt->data;

	if (tx_resp->frame_count == 1)
		iwl_mvm_rx_tx_cmd_single(mvm, pkt);
	else
		iwl_mvm_rx_tx_cmd_agg(mvm, pkt);
}

static void iwl_mvm_tx_reclaim(struct iwl_mvm *mvm, int sta_id, int tid,
			       int txq, int index,
			       struct ieee80211_tx_info *ba_info, u32 rate)
{
	struct sk_buff_head reclaimed_skbs;
	struct iwl_mvm_tid_data *tid_data;
	struct ieee80211_sta *sta;
	struct iwl_mvm_sta *mvmsta;
	struct sk_buff *skb;
	int freed;

	if (WARN_ONCE(sta_id >= IWL_MVM_STATION_COUNT ||
		      tid >= IWL_MAX_TID_COUNT,
		      "sta_id %d tid %d", sta_id, tid))
		return;

	rcu_read_lock();

	sta = rcu_dereference(mvm->fw_id_to_mac_id[sta_id]);

	/* Reclaiming frames for a station that has been deleted ? */
	if (WARN_ON_ONCE(IS_ERR_OR_NULL(sta))) {
		rcu_read_unlock();
		return;
	}

	mvmsta = iwl_mvm_sta_from_mac80211(sta);
	tid_data = &mvmsta->tid_data[tid];

	if (tid_data->txq_id != txq) {
		IWL_ERR(mvm,
			"invalid BA notification: Q %d, tid %d\n",
			tid_data->txq_id, tid);
		rcu_read_unlock();
		return;
	}

	spin_lock_bh(&mvmsta->lock);

	__skb_queue_head_init(&reclaimed_skbs);

	/*
	 * Release all TFDs before the SSN, i.e. all TFDs in front of
	 * block-ack window (we assume that they've been successfully
	 * transmitted ... if not, it's too late anyway).
	 */
	iwl_trans_reclaim(mvm->trans, txq, index, &reclaimed_skbs);

	tid_data->next_reclaimed = index;

	iwl_mvm_check_ratid_empty(mvm, sta, tid);

	freed = 0;

	/* pack lq color from tid_data along the reduced txp */
	ba_info->status.status_driver_data[0] =
		RS_DRV_DATA_PACK(tid_data->lq_color,
				 ba_info->status.status_driver_data[0]);
	ba_info->status.status_driver_data[1] = (void *)(uintptr_t)rate;

	skb_queue_walk(&reclaimed_skbs, skb) {
		struct ieee80211_hdr *hdr = (void *)skb->data;
		struct ieee80211_tx_info *info = IEEE80211_SKB_CB(skb);

		if (ieee80211_is_data_qos(hdr->frame_control))
			freed++;
		else
			WARN_ON_ONCE(1);

		iwl_trans_free_tx_cmd(mvm->trans, info->driver_data[1]);

		memset(&info->status, 0, sizeof(info->status));
		/* Packet was transmitted successfully, failures come as single
		 * frames because before failing a frame the firmware transmits
		 * it without aggregation at least once.
		 */
		info->flags |= IEEE80211_TX_STAT_ACK;

		/* this is the first skb we deliver in this batch */
		/* put the rate scaling data there */
		if (freed == 1) {
			info->flags |= IEEE80211_TX_STAT_AMPDU;
			memcpy(&info->status, &ba_info->status,
			       sizeof(ba_info->status));
			iwl_mvm_hwrate_to_tx_status(rate, info);
		}
	}

	spin_unlock_bh(&mvmsta->lock);

	/* We got a BA notif with 0 acked or scd_ssn didn't progress which is
	 * possible (i.e. first MPDU in the aggregation wasn't acked)
	 * Still it's important to update RS about sent vs. acked.
	 */
	if (skb_queue_empty(&reclaimed_skbs)) {
		struct ieee80211_chanctx_conf *chanctx_conf = NULL;

		if (mvmsta->vif)
			chanctx_conf =
				rcu_dereference(mvmsta->vif->chanctx_conf);

		if (WARN_ON_ONCE(!chanctx_conf))
			goto out;

		ba_info->band = chanctx_conf->def.chan->band;
		iwl_mvm_hwrate_to_tx_status(rate, ba_info);

		IWL_DEBUG_TX_REPLY(mvm, "No reclaim. Update rs directly\n");
		iwl_mvm_rs_tx_status(mvm, sta, tid, ba_info, false);
	}

out:
	rcu_read_unlock();

	while (!skb_queue_empty(&reclaimed_skbs)) {
		skb = __skb_dequeue(&reclaimed_skbs);
		ieee80211_tx_status(mvm->hw, skb);
	}
}

void iwl_mvm_rx_ba_notif(struct iwl_mvm *mvm, struct iwl_rx_cmd_buffer *rxb)
{
	struct iwl_rx_packet *pkt = rxb_addr(rxb);
	int sta_id, tid, txq, index;
	struct ieee80211_tx_info ba_info = {};
	struct iwl_mvm_ba_notif *ba_notif;
	struct iwl_mvm_tid_data *tid_data;
	struct iwl_mvm_sta *mvmsta;

	ba_info.flags = IEEE80211_TX_STAT_AMPDU;

	if (iwl_mvm_has_new_tx_api(mvm)) {
		struct iwl_mvm_compressed_ba_notif *ba_res =
			(void *)pkt->data;
		int i;

		sta_id = ba_res->sta_id;
		ba_info.status.ampdu_ack_len = (u8)le16_to_cpu(ba_res->done);
		ba_info.status.ampdu_len = (u8)le16_to_cpu(ba_res->txed);
		ba_info.status.tx_time =
			(u16)le32_to_cpu(ba_res->wireless_time);
		ba_info.status.status_driver_data[0] =
			(void *)(uintptr_t)ba_res->reduced_txp;

		if (!le16_to_cpu(ba_res->tfd_cnt))
			goto out;

		/* Free per TID */
		for (i = 0; i < le16_to_cpu(ba_res->tfd_cnt); i++) {
			struct iwl_mvm_compressed_ba_tfd *ba_tfd =
				&ba_res->tfd[i];

			iwl_mvm_tx_reclaim(mvm, sta_id, ba_tfd->tid,
					   (int)(le16_to_cpu(ba_tfd->q_num)),
					   le16_to_cpu(ba_tfd->tfd_index),
					   &ba_info,
					   le32_to_cpu(ba_res->tx_rate));
		}

out:
		IWL_DEBUG_TX_REPLY(mvm,
				   "BA_NOTIFICATION Received from sta_id = %d, flags %x, sent:%d, acked:%d\n",
				   sta_id, le32_to_cpu(ba_res->flags),
				   le16_to_cpu(ba_res->txed),
				   le16_to_cpu(ba_res->done));
		return;
	}

	ba_notif = (void *)pkt->data;
	sta_id = ba_notif->sta_id;
	tid = ba_notif->tid;
	/* "flow" corresponds to Tx queue */
	txq = le16_to_cpu(ba_notif->scd_flow);
	/* "ssn" is start of block-ack Tx window, corresponds to index
	 * (in Tx queue's circular buffer) of first TFD/frame in window */
	index = le16_to_cpu(ba_notif->scd_ssn);

	rcu_read_lock();
	mvmsta = iwl_mvm_sta_from_staid_rcu(mvm, sta_id);
	if (WARN_ON_ONCE(!mvmsta)) {
		rcu_read_unlock();
		return;
	}

	tid_data = &mvmsta->tid_data[tid];

	ba_info.status.ampdu_ack_len = ba_notif->txed_2_done;
	ba_info.status.ampdu_len = ba_notif->txed;
	ba_info.status.tx_time = tid_data->tx_time;
	ba_info.status.status_driver_data[0] =
		(void *)(uintptr_t)ba_notif->reduced_txp;

	rcu_read_unlock();

	iwl_mvm_tx_reclaim(mvm, sta_id, tid, txq, index, &ba_info,
			   tid_data->rate_n_flags);

	IWL_DEBUG_TX_REPLY(mvm,
			   "BA_NOTIFICATION Received from %pM, sta_id = %d\n",
			   ba_notif->sta_addr, ba_notif->sta_id);

	IWL_DEBUG_TX_REPLY(mvm,
			   "TID = %d, SeqCtl = %d, bitmap = 0x%llx, scd_flow = %d, scd_ssn = %d sent:%d, acked:%d\n",
			   ba_notif->tid, le16_to_cpu(ba_notif->seq_ctl),
			   le64_to_cpu(ba_notif->bitmap), txq, index,
			   ba_notif->txed, ba_notif->txed_2_done);

	IWL_DEBUG_TX_REPLY(mvm, "reduced txp from ba notif %d\n",
			   ba_notif->reduced_txp);
}

/*
 * Note that there are transports that buffer frames before they reach
 * the firmware. This means that after flush_tx_path is called, the
 * queue might not be empty. The race-free way to handle this is to:
 * 1) set the station as draining
 * 2) flush the Tx path
 * 3) wait for the transport queues to be empty
 */
int iwl_mvm_flush_tx_path(struct iwl_mvm *mvm, u32 tfd_msk, u32 flags)
{
	int ret;
	struct iwl_tx_path_flush_cmd_v1 flush_cmd = {
		.queues_ctl = cpu_to_le32(tfd_msk),
		.flush_ctl = cpu_to_le16(DUMP_TX_FIFO_FLUSH),
	};

	WARN_ON(iwl_mvm_has_new_tx_api(mvm));

<<<<<<< HEAD
	ret = iwl_mvm_send_cmd_pdu(mvm, TXPATH_FLUSH, flags,
				   sizeof(flush_cmd), &flush_cmd);
	if (ret)
		IWL_ERR(mvm, "Failed to send flush command (%d)\n", ret);
	return ret;
}

int iwl_mvm_flush_sta_tids(struct iwl_mvm *mvm, u32 sta_id,
			   u16 tids, u32 flags)
{
	int ret;
	struct iwl_tx_path_flush_cmd flush_cmd = {
		.sta_id = cpu_to_le32(sta_id),
		.tid_mask = cpu_to_le16(tids),
	};

	WARN_ON(!iwl_mvm_has_new_tx_api(mvm));

=======
>>>>>>> bb176f67
	ret = iwl_mvm_send_cmd_pdu(mvm, TXPATH_FLUSH, flags,
				   sizeof(flush_cmd), &flush_cmd);
	if (ret)
		IWL_ERR(mvm, "Failed to send flush command (%d)\n", ret);
	return ret;
}

<<<<<<< HEAD
=======
int iwl_mvm_flush_sta_tids(struct iwl_mvm *mvm, u32 sta_id,
			   u16 tids, u32 flags)
{
	int ret;
	struct iwl_tx_path_flush_cmd flush_cmd = {
		.sta_id = cpu_to_le32(sta_id),
		.tid_mask = cpu_to_le16(tids),
	};

	WARN_ON(!iwl_mvm_has_new_tx_api(mvm));

	ret = iwl_mvm_send_cmd_pdu(mvm, TXPATH_FLUSH, flags,
				   sizeof(flush_cmd), &flush_cmd);
	if (ret)
		IWL_ERR(mvm, "Failed to send flush command (%d)\n", ret);
	return ret;
}

>>>>>>> bb176f67
int iwl_mvm_flush_sta(struct iwl_mvm *mvm, void *sta, bool internal, u32 flags)
{
	struct iwl_mvm_int_sta *int_sta = sta;
	struct iwl_mvm_sta *mvm_sta = sta;

	if (iwl_mvm_has_new_tx_api(mvm)) {
		if (internal)
			return iwl_mvm_flush_sta_tids(mvm, int_sta->sta_id,
						      BIT(IWL_MGMT_TID), flags);

		return iwl_mvm_flush_sta_tids(mvm, mvm_sta->sta_id,
					      0xFF, flags);
	}

	if (internal)
		return iwl_mvm_flush_tx_path(mvm, int_sta->tfd_queue_msk,
					     flags);

	return iwl_mvm_flush_tx_path(mvm, mvm_sta->tfd_queue_msk, flags);
}<|MERGE_RESOLUTION|>--- conflicted
+++ resolved
@@ -558,26 +558,14 @@
 {
 	struct iwl_mvm_vif *mvmvif;
 
-<<<<<<< HEAD
-	if (!iwl_mvm_is_dqa_supported(mvm))
-		return info->hw_queue;
-=======
-	mvmvif = iwl_mvm_vif_from_mac80211(info->control.vif);
->>>>>>> bb176f67
-
 	mvmvif = iwl_mvm_vif_from_mac80211(info->control.vif);
 
 	switch (info->control.vif->type) {
 	case NL80211_IFTYPE_AP:
 	case NL80211_IFTYPE_ADHOC:
 		/*
-<<<<<<< HEAD
-		 * Handle legacy hostapd as well, where station will be added
-		 * only just before sending the association response.
-=======
 		 * Non-bufferable frames use the broadcast station, thus they
 		 * use the probe queue.
->>>>>>> bb176f67
 		 * Also take care of the case where we send a deauth to a
 		 * station that we don't have, or similarly an association
 		 * response (with non-success status) for a station we can't
@@ -585,15 +573,9 @@
 		 * Also, disassociate frames might happen, particular with
 		 * reason 7 ("Class 3 frame received from nonassociated STA").
 		 */
-<<<<<<< HEAD
-		if (ieee80211_is_probe_resp(fc) || ieee80211_is_auth(fc) ||
-		    ieee80211_is_deauth(fc) || ieee80211_is_assoc_resp(fc) ||
-		    ieee80211_is_disassoc(fc))
-=======
 		if (ieee80211_is_mgmt(fc) &&
 		    (!ieee80211_is_bufferable_mmpdu(fc) ||
 		     ieee80211_is_deauth(fc) || ieee80211_is_disassoc(fc)))
->>>>>>> bb176f67
 			return mvm->probe_queue;
 		if (info->hw_queue == info->control.vif->cab_queue)
 			return mvmvif->cab_queue;
@@ -674,12 +656,7 @@
 
 			if (ap_sta_id != IWL_MVM_INVALID_STA)
 				sta_id = ap_sta_id;
-<<<<<<< HEAD
-		} else if (iwl_mvm_is_dqa_supported(mvm) &&
-			   info.control.vif->type == NL80211_IFTYPE_MONITOR) {
-=======
 		} else if (info.control.vif->type == NL80211_IFTYPE_MONITOR) {
->>>>>>> bb176f67
 			queue = mvm->aux_queue;
 		}
 	}
@@ -1143,12 +1120,7 @@
 	lockdep_assert_held(&mvmsta->lock);
 
 	if ((tid_data->state == IWL_AGG_ON ||
-<<<<<<< HEAD
-	     tid_data->state == IWL_EMPTYING_HW_QUEUE_DELBA ||
-	     iwl_mvm_is_dqa_supported(mvm)) &&
-=======
 	     tid_data->state == IWL_EMPTYING_HW_QUEUE_DELBA) &&
->>>>>>> bb176f67
 	    iwl_mvm_tid_queued(mvm, tid_data) == 0) {
 		/*
 		 * Now that this aggregation or DQA queue is empty tell
@@ -1869,7 +1841,6 @@
 
 	WARN_ON(iwl_mvm_has_new_tx_api(mvm));
 
-<<<<<<< HEAD
 	ret = iwl_mvm_send_cmd_pdu(mvm, TXPATH_FLUSH, flags,
 				   sizeof(flush_cmd), &flush_cmd);
 	if (ret)
@@ -1888,8 +1859,6 @@
 
 	WARN_ON(!iwl_mvm_has_new_tx_api(mvm));
 
-=======
->>>>>>> bb176f67
 	ret = iwl_mvm_send_cmd_pdu(mvm, TXPATH_FLUSH, flags,
 				   sizeof(flush_cmd), &flush_cmd);
 	if (ret)
@@ -1897,27 +1866,6 @@
 	return ret;
 }
 
-<<<<<<< HEAD
-=======
-int iwl_mvm_flush_sta_tids(struct iwl_mvm *mvm, u32 sta_id,
-			   u16 tids, u32 flags)
-{
-	int ret;
-	struct iwl_tx_path_flush_cmd flush_cmd = {
-		.sta_id = cpu_to_le32(sta_id),
-		.tid_mask = cpu_to_le16(tids),
-	};
-
-	WARN_ON(!iwl_mvm_has_new_tx_api(mvm));
-
-	ret = iwl_mvm_send_cmd_pdu(mvm, TXPATH_FLUSH, flags,
-				   sizeof(flush_cmd), &flush_cmd);
-	if (ret)
-		IWL_ERR(mvm, "Failed to send flush command (%d)\n", ret);
-	return ret;
-}
-
->>>>>>> bb176f67
 int iwl_mvm_flush_sta(struct iwl_mvm *mvm, void *sta, bool internal, u32 flags)
 {
 	struct iwl_mvm_int_sta *int_sta = sta;
