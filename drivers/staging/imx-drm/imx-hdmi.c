/*
 * Copyright (C) 2011-2013 Freescale Semiconductor, Inc.
 *
 * This program is free software; you can redistribute it and/or modify
 * it under the terms of the GNU General Public License as published by
 * the Free Software Foundation; either version 2 of the License, or
 * (at your option) any later version.
 *
 * SH-Mobile High-Definition Multimedia Interface (HDMI) driver
 * for SLISHDMI13T and SLIPHDMIT IP cores
 *
 * Copyright (C) 2010, Guennadi Liakhovetski <g.liakhovetski@gmx.de>
 */

#include <linux/component.h>
#include <linux/irq.h>
#include <linux/delay.h>
#include <linux/err.h>
#include <linux/clk.h>
#include <linux/hdmi.h>
#include <linux/regmap.h>
#include <linux/mfd/syscon.h>
#include <linux/mfd/syscon/imx6q-iomuxc-gpr.h>
#include <linux/of_device.h>

#include <drm/drmP.h>
#include <drm/drm_crtc_helper.h>
#include <drm/drm_edid.h>
#include <drm/drm_encoder_slave.h>

#include "ipu-v3/imx-ipu-v3.h"
#include "imx-hdmi.h"
#include "imx-drm.h"

#define HDMI_EDID_LEN		512

#define RGB			0
#define YCBCR444		1
#define YCBCR422_16BITS		2
#define YCBCR422_8BITS		3
#define XVYCC444		4

enum hdmi_datamap {
	RGB444_8B = 0x01,
	RGB444_10B = 0x03,
	RGB444_12B = 0x05,
	RGB444_16B = 0x07,
	YCbCr444_8B = 0x09,
	YCbCr444_10B = 0x0B,
	YCbCr444_12B = 0x0D,
	YCbCr444_16B = 0x0F,
	YCbCr422_8B = 0x16,
	YCbCr422_10B = 0x14,
	YCbCr422_12B = 0x12,
};

enum imx_hdmi_devtype {
	IMX6Q_HDMI,
	IMX6DL_HDMI,
};

static const u16 csc_coeff_default[3][4] = {
	{ 0x2000, 0x0000, 0x0000, 0x0000 },
	{ 0x0000, 0x2000, 0x0000, 0x0000 },
	{ 0x0000, 0x0000, 0x2000, 0x0000 }
};

static const u16 csc_coeff_rgb_out_eitu601[3][4] = {
	{ 0x2000, 0x6926, 0x74fd, 0x010e },
	{ 0x2000, 0x2cdd, 0x0000, 0x7e9a },
	{ 0x2000, 0x0000, 0x38b4, 0x7e3b }
};

static const u16 csc_coeff_rgb_out_eitu709[3][4] = {
	{ 0x2000, 0x7106, 0x7a02, 0x00a7 },
	{ 0x2000, 0x3264, 0x0000, 0x7e6d },
	{ 0x2000, 0x0000, 0x3b61, 0x7e25 }
};

static const u16 csc_coeff_rgb_in_eitu601[3][4] = {
	{ 0x2591, 0x1322, 0x074b, 0x0000 },
	{ 0x6535, 0x2000, 0x7acc, 0x0200 },
	{ 0x6acd, 0x7534, 0x2000, 0x0200 }
};

static const u16 csc_coeff_rgb_in_eitu709[3][4] = {
	{ 0x2dc5, 0x0d9b, 0x049e, 0x0000 },
	{ 0x62f0, 0x2000, 0x7d11, 0x0200 },
	{ 0x6756, 0x78ab, 0x2000, 0x0200 }
};

struct hdmi_vmode {
	bool mdvi;
	bool mhsyncpolarity;
	bool mvsyncpolarity;
	bool minterlaced;
	bool mdataenablepolarity;

	unsigned int mpixelclock;
	unsigned int mpixelrepetitioninput;
	unsigned int mpixelrepetitionoutput;
};

struct hdmi_data_info {
	unsigned int enc_in_format;
	unsigned int enc_out_format;
	unsigned int enc_color_depth;
	unsigned int colorimetry;
	unsigned int pix_repet_factor;
	unsigned int hdcp_enable;
	struct hdmi_vmode video_mode;
};

struct imx_hdmi {
	struct drm_connector connector;
	struct drm_encoder encoder;

	enum imx_hdmi_devtype dev_type;
	struct device *dev;
	struct clk *isfr_clk;
	struct clk *iahb_clk;

	enum drm_connector_status connector_status;

	struct hdmi_data_info hdmi_data;
	int vic;

	u8 edid[HDMI_EDID_LEN];
	bool cable_plugin;

	bool phy_enabled;
	struct drm_display_mode previous_mode;

	struct regmap *regmap;
	struct i2c_adapter *ddc;
	void __iomem *regs;

	unsigned int sample_rate;
	int ratio;
};

static void imx_hdmi_set_ipu_di_mux(struct imx_hdmi *hdmi, int ipu_di)
{
	regmap_update_bits(hdmi->regmap, IOMUXC_GPR3,
			   IMX6Q_GPR3_HDMI_MUX_CTL_MASK,
			   ipu_di << IMX6Q_GPR3_HDMI_MUX_CTL_SHIFT);
}

static inline void hdmi_writeb(struct imx_hdmi *hdmi, u8 val, int offset)
{
	writeb(val, hdmi->regs + offset);
}

static inline u8 hdmi_readb(struct imx_hdmi *hdmi, int offset)
{
	return readb(hdmi->regs + offset);
}

static void hdmi_modb(struct imx_hdmi *hdmi, u8 data, u8 mask, unsigned reg)
{
	u8 val = hdmi_readb(hdmi, reg) & ~mask;
	val |= data & mask;
	hdmi_writeb(hdmi, val, reg);
}

static void hdmi_mask_writeb(struct imx_hdmi *hdmi, u8 data, unsigned int reg,
		      u8 shift, u8 mask)
{
	hdmi_modb(hdmi, data << shift, mask, reg);
}

static void hdmi_set_clock_regenerator_n(struct imx_hdmi *hdmi,
					 unsigned int value)
{
	hdmi_writeb(hdmi, value & 0xff, HDMI_AUD_N1);
	hdmi_writeb(hdmi, (value >> 8) & 0xff, HDMI_AUD_N2);
	hdmi_writeb(hdmi, (value >> 16) & 0x0f, HDMI_AUD_N3);

	/* nshift factor = 0 */
	hdmi_modb(hdmi, 0, HDMI_AUD_CTS3_N_SHIFT_MASK, HDMI_AUD_CTS3);
}

static void hdmi_regenerate_cts(struct imx_hdmi *hdmi, unsigned int cts)
{
	/* Must be set/cleared first */
	hdmi_modb(hdmi, 0, HDMI_AUD_CTS3_CTS_MANUAL, HDMI_AUD_CTS3);

	hdmi_writeb(hdmi, cts & 0xff, HDMI_AUD_CTS1);
	hdmi_writeb(hdmi, (cts >> 8) & 0xff, HDMI_AUD_CTS2);
	hdmi_writeb(hdmi, ((cts >> 16) & HDMI_AUD_CTS3_AUDCTS19_16_MASK) |
		    HDMI_AUD_CTS3_CTS_MANUAL, HDMI_AUD_CTS3);
}

static unsigned int hdmi_compute_n(unsigned int freq, unsigned long pixel_clk,
				   unsigned int ratio)
{
	unsigned int n = (128 * freq) / 1000;

	switch (freq) {
	case 32000:
		if (pixel_clk == 25170000)
			n = (ratio == 150) ? 9152 : 4576;
		else if (pixel_clk == 27020000)
			n = (ratio == 150) ? 8192 : 4096;
		else if (pixel_clk == 74170000 || pixel_clk == 148350000)
			n = 11648;
		else
			n = 4096;
		break;

	case 44100:
		if (pixel_clk == 25170000)
			n = 7007;
		else if (pixel_clk == 74170000)
			n = 17836;
		else if (pixel_clk == 148350000)
			n = (ratio == 150) ? 17836 : 8918;
		else
			n = 6272;
		break;

	case 48000:
		if (pixel_clk == 25170000)
			n = (ratio == 150) ? 9152 : 6864;
		else if (pixel_clk == 27020000)
			n = (ratio == 150) ? 8192 : 6144;
		else if (pixel_clk == 74170000)
			n = 11648;
		else if (pixel_clk == 148350000)
			n = (ratio == 150) ? 11648 : 5824;
		else
			n = 6144;
		break;

	case 88200:
		n = hdmi_compute_n(44100, pixel_clk, ratio) * 2;
		break;

	case 96000:
		n = hdmi_compute_n(48000, pixel_clk, ratio) * 2;
		break;

	case 176400:
		n = hdmi_compute_n(44100, pixel_clk, ratio) * 4;
		break;

	case 192000:
		n = hdmi_compute_n(48000, pixel_clk, ratio) * 4;
		break;

	default:
		break;
	}

	return n;
}

static unsigned int hdmi_compute_cts(unsigned int freq, unsigned long pixel_clk,
				     unsigned int ratio)
{
	unsigned int cts = 0;

	pr_debug("%s: freq: %d pixel_clk: %ld ratio: %d\n", __func__, freq,
		 pixel_clk, ratio);

	switch (freq) {
	case 32000:
		if (pixel_clk == 297000000) {
			cts = 222750;
			break;
		}
	case 48000:
	case 96000:
	case 192000:
		switch (pixel_clk) {
		case 25200000:
		case 27000000:
		case 54000000:
		case 74250000:
		case 148500000:
			cts = pixel_clk / 1000;
			break;
		case 297000000:
			cts = 247500;
			break;
		/*
		 * All other TMDS clocks are not supported by
		 * DWC_hdmi_tx. The TMDS clocks divided or
		 * multiplied by 1,001 coefficients are not
		 * supported.
		 */
		default:
			break;
		}
		break;
	case 44100:
	case 88200:
	case 176400:
		switch (pixel_clk) {
		case 25200000:
			cts = 28000;
			break;
		case 27000000:
			cts = 30000;
			break;
		case 54000000:
			cts = 60000;
			break;
		case 74250000:
			cts = 82500;
			break;
		case 148500000:
			cts = 165000;
			break;
		case 297000000:
			cts = 247500;
			break;
		default:
			break;
		}
		break;
	default:
		break;
	}
	if (ratio == 100)
		return cts;
	else
		return (cts * ratio) / 100;
}

static void hdmi_set_clk_regenerator(struct imx_hdmi *hdmi,
	unsigned long pixel_clk)
{
	unsigned int clk_n, clk_cts;

	clk_n = hdmi_compute_n(hdmi->sample_rate, pixel_clk,
			       hdmi->ratio);
	clk_cts = hdmi_compute_cts(hdmi->sample_rate, pixel_clk,
				   hdmi->ratio);

	if (!clk_cts) {
		dev_dbg(hdmi->dev, "%s: pixel clock not supported: %lu\n",
			 __func__, pixel_clk);
		return;
	}

	dev_dbg(hdmi->dev, "%s: samplerate=%d  ratio=%d  pixelclk=%lu  N=%d cts=%d\n",
		__func__, hdmi->sample_rate, hdmi->ratio,
		pixel_clk, clk_n, clk_cts);

	hdmi_set_clock_regenerator_n(hdmi, clk_n);
	hdmi_regenerate_cts(hdmi, clk_cts);
}

static void hdmi_init_clk_regenerator(struct imx_hdmi *hdmi)
{
	hdmi_set_clk_regenerator(hdmi, 74250000);
}

static void hdmi_clk_regenerator_update_pixel_clock(struct imx_hdmi *hdmi)
{
	hdmi_set_clk_regenerator(hdmi, hdmi->hdmi_data.video_mode.mpixelclock);
}

/*
 * this submodule is responsible for the video data synchronization.
 * for example, for RGB 4:4:4 input, the data map is defined as
 *			pin{47~40} <==> R[7:0]
 *			pin{31~24} <==> G[7:0]
 *			pin{15~8}  <==> B[7:0]
 */
static void hdmi_video_sample(struct imx_hdmi *hdmi)
{
	int color_format = 0;
	u8 val;

	if (hdmi->hdmi_data.enc_in_format == RGB) {
		if (hdmi->hdmi_data.enc_color_depth == 8)
			color_format = 0x01;
		else if (hdmi->hdmi_data.enc_color_depth == 10)
			color_format = 0x03;
		else if (hdmi->hdmi_data.enc_color_depth == 12)
			color_format = 0x05;
		else if (hdmi->hdmi_data.enc_color_depth == 16)
			color_format = 0x07;
		else
			return;
	} else if (hdmi->hdmi_data.enc_in_format == YCBCR444) {
		if (hdmi->hdmi_data.enc_color_depth == 8)
			color_format = 0x09;
		else if (hdmi->hdmi_data.enc_color_depth == 10)
			color_format = 0x0B;
		else if (hdmi->hdmi_data.enc_color_depth == 12)
			color_format = 0x0D;
		else if (hdmi->hdmi_data.enc_color_depth == 16)
			color_format = 0x0F;
		else
			return;
	} else if (hdmi->hdmi_data.enc_in_format == YCBCR422_8BITS) {
		if (hdmi->hdmi_data.enc_color_depth == 8)
			color_format = 0x16;
		else if (hdmi->hdmi_data.enc_color_depth == 10)
			color_format = 0x14;
		else if (hdmi->hdmi_data.enc_color_depth == 12)
			color_format = 0x12;
		else
			return;
	}

	val = HDMI_TX_INVID0_INTERNAL_DE_GENERATOR_DISABLE |
		((color_format << HDMI_TX_INVID0_VIDEO_MAPPING_OFFSET) &
		HDMI_TX_INVID0_VIDEO_MAPPING_MASK);
	hdmi_writeb(hdmi, val, HDMI_TX_INVID0);

	/* Enable TX stuffing: When DE is inactive, fix the output data to 0 */
	val = HDMI_TX_INSTUFFING_BDBDATA_STUFFING_ENABLE |
		HDMI_TX_INSTUFFING_RCRDATA_STUFFING_ENABLE |
		HDMI_TX_INSTUFFING_GYDATA_STUFFING_ENABLE;
	hdmi_writeb(hdmi, val, HDMI_TX_INSTUFFING);
	hdmi_writeb(hdmi, 0x0, HDMI_TX_GYDATA0);
	hdmi_writeb(hdmi, 0x0, HDMI_TX_GYDATA1);
	hdmi_writeb(hdmi, 0x0, HDMI_TX_RCRDATA0);
	hdmi_writeb(hdmi, 0x0, HDMI_TX_RCRDATA1);
	hdmi_writeb(hdmi, 0x0, HDMI_TX_BCBDATA0);
	hdmi_writeb(hdmi, 0x0, HDMI_TX_BCBDATA1);
}

static int is_color_space_conversion(struct imx_hdmi *hdmi)
{
	return hdmi->hdmi_data.enc_in_format != hdmi->hdmi_data.enc_out_format;
}

static int is_color_space_decimation(struct imx_hdmi *hdmi)
{
	if (hdmi->hdmi_data.enc_out_format != YCBCR422_8BITS)
		return 0;
	if (hdmi->hdmi_data.enc_in_format == RGB ||
	    hdmi->hdmi_data.enc_in_format == YCBCR444)
		return 1;
	return 0;
}

static int is_color_space_interpolation(struct imx_hdmi *hdmi)
{
	if (hdmi->hdmi_data.enc_in_format != YCBCR422_8BITS)
		return 0;
	if (hdmi->hdmi_data.enc_out_format == RGB ||
	    hdmi->hdmi_data.enc_out_format == YCBCR444)
		return 1;
	return 0;
}

static void imx_hdmi_update_csc_coeffs(struct imx_hdmi *hdmi)
{
	const u16 (*csc_coeff)[3][4] = &csc_coeff_default;
	unsigned i;
	u32 csc_scale = 1;

	if (is_color_space_conversion(hdmi)) {
		if (hdmi->hdmi_data.enc_out_format == RGB) {
			if (hdmi->hdmi_data.colorimetry == HDMI_COLORIMETRY_ITU_601)
				csc_coeff = &csc_coeff_rgb_out_eitu601;
			else
				csc_coeff = &csc_coeff_rgb_out_eitu709;
		} else if (hdmi->hdmi_data.enc_in_format == RGB) {
			if (hdmi->hdmi_data.colorimetry == HDMI_COLORIMETRY_ITU_601)
				csc_coeff = &csc_coeff_rgb_in_eitu601;
			else
				csc_coeff = &csc_coeff_rgb_in_eitu709;
			csc_scale = 0;
		}
	}

	/* The CSC registers are sequential, alternating MSB then LSB */
	for (i = 0; i < ARRAY_SIZE(csc_coeff_default[0]); i++) {
		u16 coeff_a = (*csc_coeff)[0][i];
		u16 coeff_b = (*csc_coeff)[1][i];
		u16 coeff_c = (*csc_coeff)[2][i];

		hdmi_writeb(hdmi, coeff_a & 0xff, HDMI_CSC_COEF_A1_LSB + i * 2);
		hdmi_writeb(hdmi, coeff_a >> 8, HDMI_CSC_COEF_A1_MSB + i * 2);
		hdmi_writeb(hdmi, coeff_b & 0xff, HDMI_CSC_COEF_B1_LSB + i * 2);
		hdmi_writeb(hdmi, coeff_b >> 8, HDMI_CSC_COEF_B1_MSB + i * 2);
		hdmi_writeb(hdmi, coeff_c & 0xff, HDMI_CSC_COEF_C1_LSB + i * 2);
		hdmi_writeb(hdmi, coeff_c >> 8, HDMI_CSC_COEF_C1_MSB + i * 2);
	}

	hdmi_modb(hdmi, csc_scale, HDMI_CSC_SCALE_CSCSCALE_MASK,
		  HDMI_CSC_SCALE);
}

static void hdmi_video_csc(struct imx_hdmi *hdmi)
{
	int color_depth = 0;
	int interpolation = HDMI_CSC_CFG_INTMODE_DISABLE;
	int decimation = 0;

	/* YCC422 interpolation to 444 mode */
	if (is_color_space_interpolation(hdmi))
		interpolation = HDMI_CSC_CFG_INTMODE_CHROMA_INT_FORMULA1;
	else if (is_color_space_decimation(hdmi))
		decimation = HDMI_CSC_CFG_DECMODE_CHROMA_INT_FORMULA3;

	if (hdmi->hdmi_data.enc_color_depth == 8)
		color_depth = HDMI_CSC_SCALE_CSC_COLORDE_PTH_24BPP;
	else if (hdmi->hdmi_data.enc_color_depth == 10)
		color_depth = HDMI_CSC_SCALE_CSC_COLORDE_PTH_30BPP;
	else if (hdmi->hdmi_data.enc_color_depth == 12)
		color_depth = HDMI_CSC_SCALE_CSC_COLORDE_PTH_36BPP;
	else if (hdmi->hdmi_data.enc_color_depth == 16)
		color_depth = HDMI_CSC_SCALE_CSC_COLORDE_PTH_48BPP;
	else
		return;

	/* Configure the CSC registers */
	hdmi_writeb(hdmi, interpolation | decimation, HDMI_CSC_CFG);
	hdmi_modb(hdmi, color_depth, HDMI_CSC_SCALE_CSC_COLORDE_PTH_MASK,
		  HDMI_CSC_SCALE);

	imx_hdmi_update_csc_coeffs(hdmi);
}

/*
 * HDMI video packetizer is used to packetize the data.
 * for example, if input is YCC422 mode or repeater is used,
 * data should be repacked this module can be bypassed.
 */
static void hdmi_video_packetize(struct imx_hdmi *hdmi)
{
	unsigned int color_depth = 0;
	unsigned int remap_size = HDMI_VP_REMAP_YCC422_16bit;
	unsigned int output_select = HDMI_VP_CONF_OUTPUT_SELECTOR_PP;
	struct hdmi_data_info *hdmi_data = &hdmi->hdmi_data;
	u8 val, vp_conf;

	if (hdmi_data->enc_out_format == RGB
		|| hdmi_data->enc_out_format == YCBCR444) {
		if (!hdmi_data->enc_color_depth)
			output_select = HDMI_VP_CONF_OUTPUT_SELECTOR_BYPASS;
		else if (hdmi_data->enc_color_depth == 8) {
			color_depth = 4;
			output_select = HDMI_VP_CONF_OUTPUT_SELECTOR_BYPASS;
		} else if (hdmi_data->enc_color_depth == 10)
			color_depth = 5;
		else if (hdmi_data->enc_color_depth == 12)
			color_depth = 6;
		else if (hdmi_data->enc_color_depth == 16)
			color_depth = 7;
		else
			return;
	} else if (hdmi_data->enc_out_format == YCBCR422_8BITS) {
		if (!hdmi_data->enc_color_depth ||
		    hdmi_data->enc_color_depth == 8)
			remap_size = HDMI_VP_REMAP_YCC422_16bit;
		else if (hdmi_data->enc_color_depth == 10)
			remap_size = HDMI_VP_REMAP_YCC422_20bit;
		else if (hdmi_data->enc_color_depth == 12)
			remap_size = HDMI_VP_REMAP_YCC422_24bit;
		else
			return;
		output_select = HDMI_VP_CONF_OUTPUT_SELECTOR_YCC422;
	} else
		return;

	/* set the packetizer registers */
	val = ((color_depth << HDMI_VP_PR_CD_COLOR_DEPTH_OFFSET) &
		HDMI_VP_PR_CD_COLOR_DEPTH_MASK) |
		((hdmi_data->pix_repet_factor <<
		HDMI_VP_PR_CD_DESIRED_PR_FACTOR_OFFSET) &
		HDMI_VP_PR_CD_DESIRED_PR_FACTOR_MASK);
	hdmi_writeb(hdmi, val, HDMI_VP_PR_CD);

	hdmi_modb(hdmi, HDMI_VP_STUFF_PR_STUFFING_STUFFING_MODE,
		  HDMI_VP_STUFF_PR_STUFFING_MASK, HDMI_VP_STUFF);

	/* Data from pixel repeater block */
	if (hdmi_data->pix_repet_factor > 1) {
		vp_conf = HDMI_VP_CONF_PR_EN_ENABLE |
			  HDMI_VP_CONF_BYPASS_SELECT_PIX_REPEATER;
	} else { /* data from packetizer block */
		vp_conf = HDMI_VP_CONF_PR_EN_DISABLE |
			  HDMI_VP_CONF_BYPASS_SELECT_VID_PACKETIZER;
	}

	hdmi_modb(hdmi, vp_conf,
		  HDMI_VP_CONF_PR_EN_MASK |
		  HDMI_VP_CONF_BYPASS_SELECT_MASK, HDMI_VP_CONF);

	hdmi_modb(hdmi, 1 << HDMI_VP_STUFF_IDEFAULT_PHASE_OFFSET,
		  HDMI_VP_STUFF_IDEFAULT_PHASE_MASK, HDMI_VP_STUFF);

	hdmi_writeb(hdmi, remap_size, HDMI_VP_REMAP);

	if (output_select == HDMI_VP_CONF_OUTPUT_SELECTOR_PP) {
		vp_conf = HDMI_VP_CONF_BYPASS_EN_DISABLE |
			  HDMI_VP_CONF_PP_EN_ENABLE |
			  HDMI_VP_CONF_YCC422_EN_DISABLE;
	} else if (output_select == HDMI_VP_CONF_OUTPUT_SELECTOR_YCC422) {
		vp_conf = HDMI_VP_CONF_BYPASS_EN_DISABLE |
			  HDMI_VP_CONF_PP_EN_DISABLE |
			  HDMI_VP_CONF_YCC422_EN_ENABLE;
	} else if (output_select == HDMI_VP_CONF_OUTPUT_SELECTOR_BYPASS) {
		vp_conf = HDMI_VP_CONF_BYPASS_EN_ENABLE |
			  HDMI_VP_CONF_PP_EN_DISABLE |
			  HDMI_VP_CONF_YCC422_EN_DISABLE;
	} else {
		return;
	}

	hdmi_modb(hdmi, vp_conf,
		  HDMI_VP_CONF_BYPASS_EN_MASK | HDMI_VP_CONF_PP_EN_ENMASK |
		  HDMI_VP_CONF_YCC422_EN_MASK, HDMI_VP_CONF);
<<<<<<< HEAD

	hdmi_modb(hdmi, HDMI_VP_STUFF_PP_STUFFING_STUFFING_MODE |
			HDMI_VP_STUFF_YCC422_STUFFING_STUFFING_MODE,
		  HDMI_VP_STUFF_PP_STUFFING_MASK |
		  HDMI_VP_STUFF_YCC422_STUFFING_MASK, HDMI_VP_STUFF);

=======

	hdmi_modb(hdmi, HDMI_VP_STUFF_PP_STUFFING_STUFFING_MODE |
			HDMI_VP_STUFF_YCC422_STUFFING_STUFFING_MODE,
		  HDMI_VP_STUFF_PP_STUFFING_MASK |
		  HDMI_VP_STUFF_YCC422_STUFFING_MASK, HDMI_VP_STUFF);

>>>>>>> 6a631711
	hdmi_modb(hdmi, output_select, HDMI_VP_CONF_OUTPUT_SELECTOR_MASK,
		  HDMI_VP_CONF);
}

static inline void hdmi_phy_test_clear(struct imx_hdmi *hdmi,
						unsigned char bit)
{
	hdmi_modb(hdmi, bit << HDMI_PHY_TST0_TSTCLR_OFFSET,
		  HDMI_PHY_TST0_TSTCLR_MASK, HDMI_PHY_TST0);
}

static inline void hdmi_phy_test_enable(struct imx_hdmi *hdmi,
						unsigned char bit)
{
	hdmi_modb(hdmi, bit << HDMI_PHY_TST0_TSTEN_OFFSET,
		  HDMI_PHY_TST0_TSTEN_MASK, HDMI_PHY_TST0);
}

static inline void hdmi_phy_test_clock(struct imx_hdmi *hdmi,
						unsigned char bit)
{
	hdmi_modb(hdmi, bit << HDMI_PHY_TST0_TSTCLK_OFFSET,
		  HDMI_PHY_TST0_TSTCLK_MASK, HDMI_PHY_TST0);
}

static inline void hdmi_phy_test_din(struct imx_hdmi *hdmi,
						unsigned char bit)
{
	hdmi_writeb(hdmi, bit, HDMI_PHY_TST1);
}

static inline void hdmi_phy_test_dout(struct imx_hdmi *hdmi,
						unsigned char bit)
{
	hdmi_writeb(hdmi, bit, HDMI_PHY_TST2);
}

static bool hdmi_phy_wait_i2c_done(struct imx_hdmi *hdmi, int msec)
{
	unsigned char val = 0;
	val = hdmi_readb(hdmi, HDMI_IH_I2CMPHY_STAT0) & 0x3;
	while (!val) {
		udelay(1000);
		if (msec-- == 0)
			return false;
		val = hdmi_readb(hdmi, HDMI_IH_I2CMPHY_STAT0) & 0x3;
	}
	return true;
}

static void __hdmi_phy_i2c_write(struct imx_hdmi *hdmi, unsigned short data,
			      unsigned char addr)
{
	hdmi_writeb(hdmi, 0xFF, HDMI_IH_I2CMPHY_STAT0);
	hdmi_writeb(hdmi, addr, HDMI_PHY_I2CM_ADDRESS_ADDR);
	hdmi_writeb(hdmi, (unsigned char)(data >> 8),
		HDMI_PHY_I2CM_DATAO_1_ADDR);
	hdmi_writeb(hdmi, (unsigned char)(data >> 0),
		HDMI_PHY_I2CM_DATAO_0_ADDR);
	hdmi_writeb(hdmi, HDMI_PHY_I2CM_OPERATION_ADDR_WRITE,
		HDMI_PHY_I2CM_OPERATION_ADDR);
	hdmi_phy_wait_i2c_done(hdmi, 1000);
}

static int hdmi_phy_i2c_write(struct imx_hdmi *hdmi, unsigned short data,
				     unsigned char addr)
{
	__hdmi_phy_i2c_write(hdmi, data, addr);
	return 0;
}

static void imx_hdmi_phy_enable_power(struct imx_hdmi *hdmi, u8 enable)
{
	hdmi_mask_writeb(hdmi, enable, HDMI_PHY_CONF0,
			 HDMI_PHY_CONF0_PDZ_OFFSET,
			 HDMI_PHY_CONF0_PDZ_MASK);
}

static void imx_hdmi_phy_enable_tmds(struct imx_hdmi *hdmi, u8 enable)
{
	hdmi_mask_writeb(hdmi, enable, HDMI_PHY_CONF0,
			 HDMI_PHY_CONF0_ENTMDS_OFFSET,
			 HDMI_PHY_CONF0_ENTMDS_MASK);
}

static void imx_hdmi_phy_gen2_pddq(struct imx_hdmi *hdmi, u8 enable)
{
	hdmi_mask_writeb(hdmi, enable, HDMI_PHY_CONF0,
			 HDMI_PHY_CONF0_GEN2_PDDQ_OFFSET,
			 HDMI_PHY_CONF0_GEN2_PDDQ_MASK);
}

static void imx_hdmi_phy_gen2_txpwron(struct imx_hdmi *hdmi, u8 enable)
{
	hdmi_mask_writeb(hdmi, enable, HDMI_PHY_CONF0,
			 HDMI_PHY_CONF0_GEN2_TXPWRON_OFFSET,
			 HDMI_PHY_CONF0_GEN2_TXPWRON_MASK);
}

static void imx_hdmi_phy_sel_data_en_pol(struct imx_hdmi *hdmi, u8 enable)
{
	hdmi_mask_writeb(hdmi, enable, HDMI_PHY_CONF0,
			 HDMI_PHY_CONF0_SELDATAENPOL_OFFSET,
			 HDMI_PHY_CONF0_SELDATAENPOL_MASK);
}

static void imx_hdmi_phy_sel_interface_control(struct imx_hdmi *hdmi, u8 enable)
{
	hdmi_mask_writeb(hdmi, enable, HDMI_PHY_CONF0,
			 HDMI_PHY_CONF0_SELDIPIF_OFFSET,
			 HDMI_PHY_CONF0_SELDIPIF_MASK);
}

enum {
	RES_8,
	RES_10,
	RES_12,
	RES_MAX,
};

struct mpll_config {
	unsigned long mpixelclock;
	struct {
		u16 cpce;
		u16 gmp;
	} res[RES_MAX];
};

static const struct mpll_config mpll_config[] = {
	{
		45250000, {
			{ 0x01e0, 0x0000 },
			{ 0x21e1, 0x0000 },
			{ 0x41e2, 0x0000 }
		},
	}, {
		92500000, {
			{ 0x0140, 0x0005 },
			{ 0x2141, 0x0005 },
			{ 0x4142, 0x0005 },
		},
	}, {
		148500000, {
			{ 0x00a0, 0x000a },
			{ 0x20a1, 0x000a },
			{ 0x40a2, 0x000a },
		},
	}, {
		~0UL, {
			{ 0x00a0, 0x000a },
			{ 0x2001, 0x000f },
			{ 0x4002, 0x000f },
		},
	}
};

struct curr_ctrl {
	unsigned long mpixelclock;
	u16 curr[RES_MAX];
};

static const struct curr_ctrl curr_ctrl[] = {
	/*	pixelclk     bpp8    bpp10   bpp12 */
	{
		 54000000, { 0x091c, 0x091c, 0x06dc },
	}, {
		 58400000, { 0x091c, 0x06dc, 0x06dc },
	}, {
		 72000000, { 0x06dc, 0x06dc, 0x091c },
	}, {
		 74250000, { 0x06dc, 0x0b5c, 0x091c },
	}, {
		118800000, { 0x091c, 0x091c, 0x06dc },
	}, {
		216000000, { 0x06dc, 0x0b5c, 0x091c },
	}
};

static int hdmi_phy_configure(struct imx_hdmi *hdmi, unsigned char prep,
			      unsigned char res, int cscon)
{
	unsigned res_idx, i;
	u8 val, msec;

	if (prep)
		return -EINVAL;

	switch (res) {
	case 0:	/* color resolution 0 is 8 bit colour depth */
	case 8:
		res_idx = RES_8;
		break;
	case 10:
		res_idx = RES_10;
		break;
	case 12:
		res_idx = RES_12;
		break;
	default:
		return -EINVAL;
	}

	/* Enable csc path */
	if (cscon)
		val = HDMI_MC_FLOWCTRL_FEED_THROUGH_OFF_CSC_IN_PATH;
	else
		val = HDMI_MC_FLOWCTRL_FEED_THROUGH_OFF_CSC_BYPASS;

	hdmi_writeb(hdmi, val, HDMI_MC_FLOWCTRL);

	/* gen2 tx power off */
	imx_hdmi_phy_gen2_txpwron(hdmi, 0);

	/* gen2 pddq */
	imx_hdmi_phy_gen2_pddq(hdmi, 1);

	/* PHY reset */
	hdmi_writeb(hdmi, HDMI_MC_PHYRSTZ_DEASSERT, HDMI_MC_PHYRSTZ);
	hdmi_writeb(hdmi, HDMI_MC_PHYRSTZ_ASSERT, HDMI_MC_PHYRSTZ);

	hdmi_writeb(hdmi, HDMI_MC_HEACPHY_RST_ASSERT, HDMI_MC_HEACPHY_RST);

	hdmi_phy_test_clear(hdmi, 1);
	hdmi_writeb(hdmi, HDMI_PHY_I2CM_SLAVE_ADDR_PHY_GEN2,
			HDMI_PHY_I2CM_SLAVE_ADDR);
	hdmi_phy_test_clear(hdmi, 0);

	/* PLL/MPLL Cfg - always match on final entry */
	for (i = 0; i < ARRAY_SIZE(mpll_config) - 1; i++)
		if (hdmi->hdmi_data.video_mode.mpixelclock <=
		    mpll_config[i].mpixelclock)
			break;

	hdmi_phy_i2c_write(hdmi, mpll_config[i].res[res_idx].cpce, 0x06);
	hdmi_phy_i2c_write(hdmi, mpll_config[i].res[res_idx].gmp, 0x15);

	for (i = 0; i < ARRAY_SIZE(curr_ctrl); i++)
		if (hdmi->hdmi_data.video_mode.mpixelclock <=
		    curr_ctrl[i].mpixelclock)
			break;

	if (i >= ARRAY_SIZE(curr_ctrl)) {
		dev_err(hdmi->dev,
				"Pixel clock %d - unsupported by HDMI\n",
				hdmi->hdmi_data.video_mode.mpixelclock);
		return -EINVAL;
	}

	/* CURRCTRL */
	hdmi_phy_i2c_write(hdmi, curr_ctrl[i].curr[res_idx], 0x10);

	hdmi_phy_i2c_write(hdmi, 0x0000, 0x13);  /* PLLPHBYCTRL */
	hdmi_phy_i2c_write(hdmi, 0x0006, 0x17);
	/* RESISTANCE TERM 133Ohm Cfg */
	hdmi_phy_i2c_write(hdmi, 0x0005, 0x19);  /* TXTERM */
	/* PREEMP Cgf 0.00 */
	hdmi_phy_i2c_write(hdmi, 0x800d, 0x09);  /* CKSYMTXCTRL */
	/* TX/CK LVL 10 */
	hdmi_phy_i2c_write(hdmi, 0x01ad, 0x0E);  /* VLEVCTRL */
	/* REMOVE CLK TERM */
	hdmi_phy_i2c_write(hdmi, 0x8000, 0x05);  /* CKCALCTRL */

	imx_hdmi_phy_enable_power(hdmi, 1);

	/* toggle TMDS enable */
	imx_hdmi_phy_enable_tmds(hdmi, 0);
	imx_hdmi_phy_enable_tmds(hdmi, 1);

	/* gen2 tx power on */
	imx_hdmi_phy_gen2_txpwron(hdmi, 1);
	imx_hdmi_phy_gen2_pddq(hdmi, 0);

	/*Wait for PHY PLL lock */
	msec = 5;
	do {
		val = hdmi_readb(hdmi, HDMI_PHY_STAT0) & HDMI_PHY_TX_PHY_LOCK;
		if (!val)
			break;

		if (msec == 0) {
			dev_err(hdmi->dev, "PHY PLL not locked\n");
			return -ETIMEDOUT;
		}

		udelay(1000);
		msec--;
	} while (1);

	return 0;
}

static int imx_hdmi_phy_init(struct imx_hdmi *hdmi)
{
	int i, ret;
	bool cscon = false;

	/*check csc whether needed activated in HDMI mode */
	cscon = (is_color_space_conversion(hdmi) &&
			!hdmi->hdmi_data.video_mode.mdvi);

	/* HDMI Phy spec says to do the phy initialization sequence twice */
	for (i = 0; i < 2; i++) {
		imx_hdmi_phy_sel_data_en_pol(hdmi, 1);
		imx_hdmi_phy_sel_interface_control(hdmi, 0);
		imx_hdmi_phy_enable_tmds(hdmi, 0);
		imx_hdmi_phy_enable_power(hdmi, 0);

		/* Enable CSC */
		ret = hdmi_phy_configure(hdmi, 0, 8, cscon);
		if (ret)
			return ret;
	}

	hdmi->phy_enabled = true;
	return 0;
}

static void hdmi_tx_hdcp_config(struct imx_hdmi *hdmi)
{
	u8 de;

	if (hdmi->hdmi_data.video_mode.mdataenablepolarity)
		de = HDMI_A_VIDPOLCFG_DATAENPOL_ACTIVE_HIGH;
	else
		de = HDMI_A_VIDPOLCFG_DATAENPOL_ACTIVE_LOW;

	/* disable rx detect */
	hdmi_modb(hdmi, HDMI_A_HDCPCFG0_RXDETECT_DISABLE,
		  HDMI_A_HDCPCFG0_RXDETECT_MASK, HDMI_A_HDCPCFG0);

	hdmi_modb(hdmi, de, HDMI_A_VIDPOLCFG_DATAENPOL_MASK, HDMI_A_VIDPOLCFG);

	hdmi_modb(hdmi, HDMI_A_HDCPCFG1_ENCRYPTIONDISABLE_DISABLE,
		  HDMI_A_HDCPCFG1_ENCRYPTIONDISABLE_MASK, HDMI_A_HDCPCFG1);
}

static void hdmi_config_AVI(struct imx_hdmi *hdmi)
{
	u8 val, pix_fmt, under_scan;
	u8 act_ratio, coded_ratio, colorimetry, ext_colorimetry;
	bool aspect_16_9;

	aspect_16_9 = false; /* FIXME */

	/* AVI Data Byte 1 */
	if (hdmi->hdmi_data.enc_out_format == YCBCR444)
		pix_fmt = HDMI_FC_AVICONF0_PIX_FMT_YCBCR444;
	else if (hdmi->hdmi_data.enc_out_format == YCBCR422_8BITS)
		pix_fmt = HDMI_FC_AVICONF0_PIX_FMT_YCBCR422;
	else
		pix_fmt = HDMI_FC_AVICONF0_PIX_FMT_RGB;

		under_scan =  HDMI_FC_AVICONF0_SCAN_INFO_NODATA;

	/*
	 * Active format identification data is present in the AVI InfoFrame.
	 * Under scan info, no bar data
	 */
	val = pix_fmt | under_scan |
		HDMI_FC_AVICONF0_ACTIVE_FMT_INFO_PRESENT |
		HDMI_FC_AVICONF0_BAR_DATA_NO_DATA;

	hdmi_writeb(hdmi, val, HDMI_FC_AVICONF0);

	/* AVI Data Byte 2 -Set the Aspect Ratio */
	if (aspect_16_9) {
		act_ratio = HDMI_FC_AVICONF1_ACTIVE_ASPECT_RATIO_16_9;
		coded_ratio = HDMI_FC_AVICONF1_CODED_ASPECT_RATIO_16_9;
	} else {
		act_ratio = HDMI_FC_AVICONF1_ACTIVE_ASPECT_RATIO_4_3;
		coded_ratio = HDMI_FC_AVICONF1_CODED_ASPECT_RATIO_4_3;
	}

	/* Set up colorimetry */
	if (hdmi->hdmi_data.enc_out_format == XVYCC444) {
		colorimetry = HDMI_FC_AVICONF1_COLORIMETRY_EXTENDED_INFO;
		if (hdmi->hdmi_data.colorimetry == HDMI_COLORIMETRY_ITU_601)
			ext_colorimetry =
				HDMI_FC_AVICONF2_EXT_COLORIMETRY_XVYCC601;
		else /*hdmi->hdmi_data.colorimetry == HDMI_COLORIMETRY_ITU_709*/
			ext_colorimetry =
				HDMI_FC_AVICONF2_EXT_COLORIMETRY_XVYCC709;
	} else if (hdmi->hdmi_data.enc_out_format != RGB) {
		if (hdmi->hdmi_data.colorimetry == HDMI_COLORIMETRY_ITU_601)
			colorimetry = HDMI_FC_AVICONF1_COLORIMETRY_SMPTE;
		else /*hdmi->hdmi_data.colorimetry == HDMI_COLORIMETRY_ITU_709*/
			colorimetry = HDMI_FC_AVICONF1_COLORIMETRY_ITUR;
		ext_colorimetry = HDMI_FC_AVICONF2_EXT_COLORIMETRY_XVYCC601;
	} else { /* Carries no data */
		colorimetry = HDMI_FC_AVICONF1_COLORIMETRY_NO_DATA;
		ext_colorimetry = HDMI_FC_AVICONF2_EXT_COLORIMETRY_XVYCC601;
	}

	val = colorimetry | coded_ratio | act_ratio;
	hdmi_writeb(hdmi, val, HDMI_FC_AVICONF1);

	/* AVI Data Byte 3 */
	val = HDMI_FC_AVICONF2_IT_CONTENT_NO_DATA | ext_colorimetry |
		HDMI_FC_AVICONF2_RGB_QUANT_DEFAULT |
		HDMI_FC_AVICONF2_SCALING_NONE;
	hdmi_writeb(hdmi, val, HDMI_FC_AVICONF2);

	/* AVI Data Byte 4 */
	hdmi_writeb(hdmi, hdmi->vic, HDMI_FC_AVIVID);

	/* AVI Data Byte 5- set up input and output pixel repetition */
	val = (((hdmi->hdmi_data.video_mode.mpixelrepetitioninput + 1) <<
		HDMI_FC_PRCONF_INCOMING_PR_FACTOR_OFFSET) &
		HDMI_FC_PRCONF_INCOMING_PR_FACTOR_MASK) |
		((hdmi->hdmi_data.video_mode.mpixelrepetitionoutput <<
		HDMI_FC_PRCONF_OUTPUT_PR_FACTOR_OFFSET) &
		HDMI_FC_PRCONF_OUTPUT_PR_FACTOR_MASK);
	hdmi_writeb(hdmi, val, HDMI_FC_PRCONF);

	/* IT Content and quantization range = don't care */
	val = HDMI_FC_AVICONF3_IT_CONTENT_TYPE_GRAPHICS |
		HDMI_FC_AVICONF3_QUANT_RANGE_LIMITED;
	hdmi_writeb(hdmi, val, HDMI_FC_AVICONF3);

	/* AVI Data Bytes 6-13 */
	hdmi_writeb(hdmi, 0, HDMI_FC_AVIETB0);
	hdmi_writeb(hdmi, 0, HDMI_FC_AVIETB1);
	hdmi_writeb(hdmi, 0, HDMI_FC_AVISBB0);
	hdmi_writeb(hdmi, 0, HDMI_FC_AVISBB1);
	hdmi_writeb(hdmi, 0, HDMI_FC_AVIELB0);
	hdmi_writeb(hdmi, 0, HDMI_FC_AVIELB1);
	hdmi_writeb(hdmi, 0, HDMI_FC_AVISRB0);
	hdmi_writeb(hdmi, 0, HDMI_FC_AVISRB1);
}

static void hdmi_av_composer(struct imx_hdmi *hdmi,
			     const struct drm_display_mode *mode)
{
	u8 inv_val;
	struct hdmi_vmode *vmode = &hdmi->hdmi_data.video_mode;
	int hblank, vblank, h_de_hs, v_de_vs, hsync_len, vsync_len;

	vmode->mhsyncpolarity = !!(mode->flags & DRM_MODE_FLAG_PHSYNC);
	vmode->mvsyncpolarity = !!(mode->flags & DRM_MODE_FLAG_PVSYNC);
	vmode->minterlaced = !!(mode->flags & DRM_MODE_FLAG_INTERLACE);
	vmode->mpixelclock = mode->clock * 1000;

	dev_dbg(hdmi->dev, "final pixclk = %d\n", vmode->mpixelclock);

	/* Set up HDMI_FC_INVIDCONF */
	inv_val = (hdmi->hdmi_data.hdcp_enable ?
		HDMI_FC_INVIDCONF_HDCP_KEEPOUT_ACTIVE :
		HDMI_FC_INVIDCONF_HDCP_KEEPOUT_INACTIVE);

	inv_val |= (vmode->mvsyncpolarity ?
		HDMI_FC_INVIDCONF_VSYNC_IN_POLARITY_ACTIVE_HIGH :
		HDMI_FC_INVIDCONF_VSYNC_IN_POLARITY_ACTIVE_LOW);

	inv_val |= (vmode->mhsyncpolarity ?
		HDMI_FC_INVIDCONF_HSYNC_IN_POLARITY_ACTIVE_HIGH :
		HDMI_FC_INVIDCONF_HSYNC_IN_POLARITY_ACTIVE_LOW);

	inv_val |= (vmode->mdataenablepolarity ?
		HDMI_FC_INVIDCONF_DE_IN_POLARITY_ACTIVE_HIGH :
		HDMI_FC_INVIDCONF_DE_IN_POLARITY_ACTIVE_LOW);

	if (hdmi->vic == 39)
		inv_val |= HDMI_FC_INVIDCONF_R_V_BLANK_IN_OSC_ACTIVE_HIGH;
	else
		inv_val |= (vmode->minterlaced ?
			HDMI_FC_INVIDCONF_R_V_BLANK_IN_OSC_ACTIVE_HIGH :
			HDMI_FC_INVIDCONF_R_V_BLANK_IN_OSC_ACTIVE_LOW);

	inv_val |= (vmode->minterlaced ?
		HDMI_FC_INVIDCONF_IN_I_P_INTERLACED :
		HDMI_FC_INVIDCONF_IN_I_P_PROGRESSIVE);

	inv_val |= (vmode->mdvi ?
		HDMI_FC_INVIDCONF_DVI_MODEZ_DVI_MODE :
		HDMI_FC_INVIDCONF_DVI_MODEZ_HDMI_MODE);

	hdmi_writeb(hdmi, inv_val, HDMI_FC_INVIDCONF);

	/* Set up horizontal active pixel width */
	hdmi_writeb(hdmi, mode->hdisplay >> 8, HDMI_FC_INHACTV1);
	hdmi_writeb(hdmi, mode->hdisplay, HDMI_FC_INHACTV0);

	/* Set up vertical active lines */
	hdmi_writeb(hdmi, mode->vdisplay >> 8, HDMI_FC_INVACTV1);
	hdmi_writeb(hdmi, mode->vdisplay, HDMI_FC_INVACTV0);

	/* Set up horizontal blanking pixel region width */
	hblank = mode->htotal - mode->hdisplay;
	hdmi_writeb(hdmi, hblank >> 8, HDMI_FC_INHBLANK1);
	hdmi_writeb(hdmi, hblank, HDMI_FC_INHBLANK0);

	/* Set up vertical blanking pixel region width */
	vblank = mode->vtotal - mode->vdisplay;
	hdmi_writeb(hdmi, vblank, HDMI_FC_INVBLANK);

	/* Set up HSYNC active edge delay width (in pixel clks) */
	h_de_hs = mode->hsync_start - mode->hdisplay;
	hdmi_writeb(hdmi, h_de_hs >> 8, HDMI_FC_HSYNCINDELAY1);
	hdmi_writeb(hdmi, h_de_hs, HDMI_FC_HSYNCINDELAY0);

	/* Set up VSYNC active edge delay (in lines) */
	v_de_vs = mode->vsync_start - mode->vdisplay;
	hdmi_writeb(hdmi, v_de_vs, HDMI_FC_VSYNCINDELAY);

	/* Set up HSYNC active pulse width (in pixel clks) */
	hsync_len = mode->hsync_end - mode->hsync_start;
	hdmi_writeb(hdmi, hsync_len >> 8, HDMI_FC_HSYNCINWIDTH1);
	hdmi_writeb(hdmi, hsync_len, HDMI_FC_HSYNCINWIDTH0);

	/* Set up VSYNC active edge delay (in lines) */
	vsync_len = mode->vsync_end - mode->vsync_start;
	hdmi_writeb(hdmi, vsync_len, HDMI_FC_VSYNCINWIDTH);
}

static void imx_hdmi_phy_disable(struct imx_hdmi *hdmi)
{
	if (!hdmi->phy_enabled)
		return;

	imx_hdmi_phy_enable_tmds(hdmi, 0);
	imx_hdmi_phy_enable_power(hdmi, 0);

	hdmi->phy_enabled = false;
}

/* HDMI Initialization Step B.4 */
static void imx_hdmi_enable_video_path(struct imx_hdmi *hdmi)
{
	u8 clkdis;

	/* control period minimum duration */
	hdmi_writeb(hdmi, 12, HDMI_FC_CTRLDUR);
	hdmi_writeb(hdmi, 32, HDMI_FC_EXCTRLDUR);
	hdmi_writeb(hdmi, 1, HDMI_FC_EXCTRLSPAC);

	/* Set to fill TMDS data channels */
	hdmi_writeb(hdmi, 0x0B, HDMI_FC_CH0PREAM);
	hdmi_writeb(hdmi, 0x16, HDMI_FC_CH1PREAM);
	hdmi_writeb(hdmi, 0x21, HDMI_FC_CH2PREAM);

	/* Enable pixel clock and tmds data path */
	clkdis = 0x7F;
	clkdis &= ~HDMI_MC_CLKDIS_PIXELCLK_DISABLE;
	hdmi_writeb(hdmi, clkdis, HDMI_MC_CLKDIS);

	clkdis &= ~HDMI_MC_CLKDIS_TMDSCLK_DISABLE;
	hdmi_writeb(hdmi, clkdis, HDMI_MC_CLKDIS);

	/* Enable csc path */
	if (is_color_space_conversion(hdmi)) {
		clkdis &= ~HDMI_MC_CLKDIS_CSCCLK_DISABLE;
		hdmi_writeb(hdmi, clkdis, HDMI_MC_CLKDIS);
	}
}

static void hdmi_enable_audio_clk(struct imx_hdmi *hdmi)
{
	hdmi_modb(hdmi, 0, HDMI_MC_CLKDIS_AUDCLK_DISABLE, HDMI_MC_CLKDIS);
}

/* Workaround to clear the overflow condition */
static void imx_hdmi_clear_overflow(struct imx_hdmi *hdmi)
{
	int count;
	u8 val;

	/* TMDS software reset */
	hdmi_writeb(hdmi, (u8)~HDMI_MC_SWRSTZ_TMDSSWRST_REQ, HDMI_MC_SWRSTZ);

	val = hdmi_readb(hdmi, HDMI_FC_INVIDCONF);
	if (hdmi->dev_type == IMX6DL_HDMI) {
		hdmi_writeb(hdmi, val, HDMI_FC_INVIDCONF);
		return;
	}

	for (count = 0; count < 4; count++)
		hdmi_writeb(hdmi, val, HDMI_FC_INVIDCONF);
}

static void hdmi_enable_overflow_interrupts(struct imx_hdmi *hdmi)
{
	hdmi_writeb(hdmi, 0, HDMI_FC_MASK2);
	hdmi_writeb(hdmi, 0, HDMI_IH_MUTE_FC_STAT2);
}

static void hdmi_disable_overflow_interrupts(struct imx_hdmi *hdmi)
{
	hdmi_writeb(hdmi, HDMI_IH_MUTE_FC_STAT2_OVERFLOW_MASK,
		    HDMI_IH_MUTE_FC_STAT2);
}

static int imx_hdmi_setup(struct imx_hdmi *hdmi, struct drm_display_mode *mode)
{
	int ret;

	hdmi_disable_overflow_interrupts(hdmi);

	hdmi->vic = drm_match_cea_mode(mode);

	if (!hdmi->vic) {
		dev_dbg(hdmi->dev, "Non-CEA mode used in HDMI\n");
		hdmi->hdmi_data.video_mode.mdvi = true;
	} else {
		dev_dbg(hdmi->dev, "CEA mode used vic=%d\n", hdmi->vic);
		hdmi->hdmi_data.video_mode.mdvi = false;
	}

	if ((hdmi->vic == 6) || (hdmi->vic == 7) ||
		(hdmi->vic == 21) || (hdmi->vic == 22) ||
		(hdmi->vic == 2) || (hdmi->vic == 3) ||
		(hdmi->vic == 17) || (hdmi->vic == 18))
		hdmi->hdmi_data.colorimetry = HDMI_COLORIMETRY_ITU_601;
	else
		hdmi->hdmi_data.colorimetry = HDMI_COLORIMETRY_ITU_709;

	if ((hdmi->vic == 10) || (hdmi->vic == 11) ||
		(hdmi->vic == 12) || (hdmi->vic == 13) ||
		(hdmi->vic == 14) || (hdmi->vic == 15) ||
		(hdmi->vic == 25) || (hdmi->vic == 26) ||
		(hdmi->vic == 27) || (hdmi->vic == 28) ||
		(hdmi->vic == 29) || (hdmi->vic == 30) ||
		(hdmi->vic == 35) || (hdmi->vic == 36) ||
		(hdmi->vic == 37) || (hdmi->vic == 38))
		hdmi->hdmi_data.video_mode.mpixelrepetitionoutput = 1;
	else
		hdmi->hdmi_data.video_mode.mpixelrepetitionoutput = 0;

	hdmi->hdmi_data.video_mode.mpixelrepetitioninput = 0;

	/* TODO: Get input format from IPU (via FB driver interface) */
	hdmi->hdmi_data.enc_in_format = RGB;

	hdmi->hdmi_data.enc_out_format = RGB;

	hdmi->hdmi_data.enc_color_depth = 8;
	hdmi->hdmi_data.pix_repet_factor = 0;
	hdmi->hdmi_data.hdcp_enable = 0;
	hdmi->hdmi_data.video_mode.mdataenablepolarity = true;

	/* HDMI Initialization Step B.1 */
	hdmi_av_composer(hdmi, mode);

	/* HDMI Initializateion Step B.2 */
	ret = imx_hdmi_phy_init(hdmi);
	if (ret)
		return ret;

	/* HDMI Initialization Step B.3 */
	imx_hdmi_enable_video_path(hdmi);

	/* not for DVI mode */
	if (hdmi->hdmi_data.video_mode.mdvi)
		dev_dbg(hdmi->dev, "%s DVI mode\n", __func__);
	else {
		dev_dbg(hdmi->dev, "%s CEA mode\n", __func__);

		/* HDMI Initialization Step E - Configure audio */
		hdmi_clk_regenerator_update_pixel_clock(hdmi);
		hdmi_enable_audio_clk(hdmi);

		/* HDMI Initialization Step F - Configure AVI InfoFrame */
		hdmi_config_AVI(hdmi);
	}

	hdmi_video_packetize(hdmi);
	hdmi_video_csc(hdmi);
	hdmi_video_sample(hdmi);
	hdmi_tx_hdcp_config(hdmi);

	imx_hdmi_clear_overflow(hdmi);
	if (hdmi->cable_plugin && !hdmi->hdmi_data.video_mode.mdvi)
		hdmi_enable_overflow_interrupts(hdmi);

	return 0;
}

/* Wait until we are registered to enable interrupts */
static int imx_hdmi_fb_registered(struct imx_hdmi *hdmi)
{
	hdmi_writeb(hdmi, HDMI_PHY_I2CM_INT_ADDR_DONE_POL,
		    HDMI_PHY_I2CM_INT_ADDR);

	hdmi_writeb(hdmi, HDMI_PHY_I2CM_CTLINT_ADDR_NAC_POL |
		    HDMI_PHY_I2CM_CTLINT_ADDR_ARBITRATION_POL,
		    HDMI_PHY_I2CM_CTLINT_ADDR);

	/* enable cable hot plug irq */
	hdmi_writeb(hdmi, (u8)~HDMI_PHY_HPD, HDMI_PHY_MASK0);

	/* Clear Hotplug interrupts */
	hdmi_writeb(hdmi, HDMI_IH_PHY_STAT0_HPD, HDMI_IH_PHY_STAT0);

	return 0;
}

static void initialize_hdmi_ih_mutes(struct imx_hdmi *hdmi)
{
	u8 ih_mute;

	/*
	 * Boot up defaults are:
	 * HDMI_IH_MUTE   = 0x03 (disabled)
	 * HDMI_IH_MUTE_* = 0x00 (enabled)
	 *
	 * Disable top level interrupt bits in HDMI block
	 */
	ih_mute = hdmi_readb(hdmi, HDMI_IH_MUTE) |
		  HDMI_IH_MUTE_MUTE_WAKEUP_INTERRUPT |
		  HDMI_IH_MUTE_MUTE_ALL_INTERRUPT;

	hdmi_writeb(hdmi, ih_mute, HDMI_IH_MUTE);

	/* by default mask all interrupts */
	hdmi_writeb(hdmi, 0xff, HDMI_VP_MASK);
	hdmi_writeb(hdmi, 0xff, HDMI_FC_MASK0);
	hdmi_writeb(hdmi, 0xff, HDMI_FC_MASK1);
	hdmi_writeb(hdmi, 0xff, HDMI_FC_MASK2);
	hdmi_writeb(hdmi, 0xff, HDMI_PHY_MASK0);
	hdmi_writeb(hdmi, 0xff, HDMI_PHY_I2CM_INT_ADDR);
	hdmi_writeb(hdmi, 0xff, HDMI_PHY_I2CM_CTLINT_ADDR);
	hdmi_writeb(hdmi, 0xff, HDMI_AUD_INT);
	hdmi_writeb(hdmi, 0xff, HDMI_AUD_SPDIFINT);
	hdmi_writeb(hdmi, 0xff, HDMI_AUD_HBR_MASK);
	hdmi_writeb(hdmi, 0xff, HDMI_GP_MASK);
	hdmi_writeb(hdmi, 0xff, HDMI_A_APIINTMSK);
	hdmi_writeb(hdmi, 0xff, HDMI_CEC_MASK);
	hdmi_writeb(hdmi, 0xff, HDMI_I2CM_INT);
	hdmi_writeb(hdmi, 0xff, HDMI_I2CM_CTLINT);

	/* Disable interrupts in the IH_MUTE_* registers */
	hdmi_writeb(hdmi, 0xff, HDMI_IH_MUTE_FC_STAT0);
	hdmi_writeb(hdmi, 0xff, HDMI_IH_MUTE_FC_STAT1);
	hdmi_writeb(hdmi, 0xff, HDMI_IH_MUTE_FC_STAT2);
	hdmi_writeb(hdmi, 0xff, HDMI_IH_MUTE_AS_STAT0);
	hdmi_writeb(hdmi, 0xff, HDMI_IH_MUTE_PHY_STAT0);
	hdmi_writeb(hdmi, 0xff, HDMI_IH_MUTE_I2CM_STAT0);
	hdmi_writeb(hdmi, 0xff, HDMI_IH_MUTE_CEC_STAT0);
	hdmi_writeb(hdmi, 0xff, HDMI_IH_MUTE_VP_STAT0);
	hdmi_writeb(hdmi, 0xff, HDMI_IH_MUTE_I2CMPHY_STAT0);
	hdmi_writeb(hdmi, 0xff, HDMI_IH_MUTE_AHBDMAAUD_STAT0);

	/* Enable top level interrupt bits in HDMI block */
	ih_mute &= ~(HDMI_IH_MUTE_MUTE_WAKEUP_INTERRUPT |
		    HDMI_IH_MUTE_MUTE_ALL_INTERRUPT);
	hdmi_writeb(hdmi, ih_mute, HDMI_IH_MUTE);
}

static void imx_hdmi_poweron(struct imx_hdmi *hdmi)
{
	imx_hdmi_setup(hdmi, &hdmi->previous_mode);
}

static void imx_hdmi_poweroff(struct imx_hdmi *hdmi)
{
	imx_hdmi_phy_disable(hdmi);
}

static enum drm_connector_status imx_hdmi_connector_detect(struct drm_connector
							*connector, bool force)
{
	struct imx_hdmi *hdmi = container_of(connector, struct imx_hdmi,
					     connector);
	return hdmi->connector_status;
}

static int imx_hdmi_connector_get_modes(struct drm_connector *connector)
{
	struct imx_hdmi *hdmi = container_of(connector, struct imx_hdmi,
					     connector);
	struct edid *edid;
	int ret;

	if (!hdmi->ddc)
		return 0;

	edid = drm_get_edid(connector, hdmi->ddc);
	if (edid) {
		dev_dbg(hdmi->dev, "got edid: width[%d] x height[%d]\n",
			edid->width_cm, edid->height_cm);

		drm_mode_connector_update_edid_property(connector, edid);
		ret = drm_add_edid_modes(connector, edid);
		kfree(edid);
	} else {
		dev_dbg(hdmi->dev, "failed to get edid\n");
	}

	return 0;
}

static struct drm_encoder *imx_hdmi_connector_best_encoder(struct drm_connector
							   *connector)
{
	struct imx_hdmi *hdmi = container_of(connector, struct imx_hdmi,
					     connector);

	return &hdmi->encoder;
}

static void imx_hdmi_encoder_mode_set(struct drm_encoder *encoder,
			struct drm_display_mode *mode,
			struct drm_display_mode *adjusted_mode)
{
	struct imx_hdmi *hdmi = container_of(encoder, struct imx_hdmi, encoder);

	imx_hdmi_setup(hdmi, mode);

	/* Store the display mode for plugin/DKMS poweron events */
	memcpy(&hdmi->previous_mode, mode, sizeof(hdmi->previous_mode));
}

static bool imx_hdmi_encoder_mode_fixup(struct drm_encoder *encoder,
			const struct drm_display_mode *mode,
			struct drm_display_mode *adjusted_mode)
{
	return true;
}

static void imx_hdmi_encoder_disable(struct drm_encoder *encoder)
{
}

static void imx_hdmi_encoder_dpms(struct drm_encoder *encoder, int mode)
{
	struct imx_hdmi *hdmi = container_of(encoder, struct imx_hdmi, encoder);

	if (mode)
		imx_hdmi_poweroff(hdmi);
	else
		imx_hdmi_poweron(hdmi);
}

static void imx_hdmi_encoder_prepare(struct drm_encoder *encoder)
{
	struct imx_hdmi *hdmi = container_of(encoder, struct imx_hdmi, encoder);

	imx_hdmi_poweroff(hdmi);
	imx_drm_panel_format(encoder, V4L2_PIX_FMT_RGB24);
}

static void imx_hdmi_encoder_commit(struct drm_encoder *encoder)
{
	struct imx_hdmi *hdmi = container_of(encoder, struct imx_hdmi, encoder);
<<<<<<< HEAD
	int mux = imx_drm_encoder_get_mux_id(encoder);
=======
	int mux = imx_drm_encoder_get_mux_id(hdmi->dev->of_node, encoder);
>>>>>>> 6a631711

	imx_hdmi_set_ipu_di_mux(hdmi, mux);

	imx_hdmi_poweron(hdmi);
}

static struct drm_encoder_funcs imx_hdmi_encoder_funcs = {
	.destroy = imx_drm_encoder_destroy,
};

static struct drm_encoder_helper_funcs imx_hdmi_encoder_helper_funcs = {
	.dpms = imx_hdmi_encoder_dpms,
	.prepare = imx_hdmi_encoder_prepare,
	.commit = imx_hdmi_encoder_commit,
	.mode_set = imx_hdmi_encoder_mode_set,
	.mode_fixup = imx_hdmi_encoder_mode_fixup,
	.disable = imx_hdmi_encoder_disable,
};

static struct drm_connector_funcs imx_hdmi_connector_funcs = {
	.dpms = drm_helper_connector_dpms,
	.fill_modes = drm_helper_probe_single_connector_modes,
	.detect = imx_hdmi_connector_detect,
	.destroy = imx_drm_connector_destroy,
};

static struct drm_connector_helper_funcs imx_hdmi_connector_helper_funcs = {
	.get_modes = imx_hdmi_connector_get_modes,
	.mode_valid = imx_drm_connector_mode_valid,
	.best_encoder = imx_hdmi_connector_best_encoder,
};

static irqreturn_t imx_hdmi_hardirq(int irq, void *dev_id)
{
	struct imx_hdmi *hdmi = dev_id;
	u8 intr_stat;

	intr_stat = hdmi_readb(hdmi, HDMI_IH_PHY_STAT0);
	if (intr_stat)
		hdmi_writeb(hdmi, ~0, HDMI_IH_MUTE_PHY_STAT0);

	return intr_stat ? IRQ_WAKE_THREAD : IRQ_NONE;
}

static irqreturn_t imx_hdmi_irq(int irq, void *dev_id)
{
	struct imx_hdmi *hdmi = dev_id;
	u8 intr_stat;
	u8 phy_int_pol;

	intr_stat = hdmi_readb(hdmi, HDMI_IH_PHY_STAT0);

	phy_int_pol = hdmi_readb(hdmi, HDMI_PHY_POL0);

	if (intr_stat & HDMI_IH_PHY_STAT0_HPD) {
		if (phy_int_pol & HDMI_PHY_HPD) {
			dev_dbg(hdmi->dev, "EVENT=plugin\n");

			hdmi_modb(hdmi, 0, HDMI_PHY_HPD, HDMI_PHY_POL0);

			hdmi->connector_status = connector_status_connected;
			imx_hdmi_poweron(hdmi);
		} else {
			dev_dbg(hdmi->dev, "EVENT=plugout\n");

			hdmi_modb(hdmi, HDMI_PHY_HPD, HDMI_PHY_HPD, HDMI_PHY_POL0);

			hdmi->connector_status = connector_status_disconnected;
			imx_hdmi_poweroff(hdmi);
		}
		drm_helper_hpd_irq_event(hdmi->connector.dev);
	}

	hdmi_writeb(hdmi, intr_stat, HDMI_IH_PHY_STAT0);
	hdmi_writeb(hdmi, ~HDMI_IH_PHY_STAT0_HPD, HDMI_IH_MUTE_PHY_STAT0);

	return IRQ_HANDLED;
}

static int imx_hdmi_register(struct drm_device *drm, struct imx_hdmi *hdmi)
{
	int ret;

	ret = imx_drm_encoder_parse_of(drm, &hdmi->encoder,
				       hdmi->dev->of_node);
	if (ret)
		return ret;

	hdmi->connector.polled = DRM_CONNECTOR_POLL_HPD;

	drm_encoder_helper_add(&hdmi->encoder, &imx_hdmi_encoder_helper_funcs);
	drm_encoder_init(drm, &hdmi->encoder, &imx_hdmi_encoder_funcs,
			 DRM_MODE_ENCODER_TMDS);

	drm_connector_helper_add(&hdmi->connector,
			&imx_hdmi_connector_helper_funcs);
	drm_connector_init(drm, &hdmi->connector, &imx_hdmi_connector_funcs,
			   DRM_MODE_CONNECTOR_HDMIA);

	hdmi->connector.encoder = &hdmi->encoder;

	drm_mode_connector_attach_encoder(&hdmi->connector, &hdmi->encoder);

	return 0;
}

static struct platform_device_id imx_hdmi_devtype[] = {
	{
		.name = "imx6q-hdmi",
		.driver_data = IMX6Q_HDMI,
	}, {
		.name = "imx6dl-hdmi",
		.driver_data = IMX6DL_HDMI,
	}, { /* sentinel */ }
};
MODULE_DEVICE_TABLE(platform, imx_hdmi_devtype);

static const struct of_device_id imx_hdmi_dt_ids[] = {
{ .compatible = "fsl,imx6q-hdmi", .data = &imx_hdmi_devtype[IMX6Q_HDMI], },
{ .compatible = "fsl,imx6dl-hdmi", .data = &imx_hdmi_devtype[IMX6DL_HDMI], },
{ /* sentinel */ }
};
MODULE_DEVICE_TABLE(of, imx_hdmi_dt_ids);

static int imx_hdmi_bind(struct device *dev, struct device *master, void *data)
{
	struct platform_device *pdev = to_platform_device(dev);
	const struct of_device_id *of_id =
				of_match_device(imx_hdmi_dt_ids, dev);
	struct drm_device *drm = data;
	struct device_node *np = dev->of_node;
	struct device_node *ddc_node;
	struct imx_hdmi *hdmi;
	struct resource *iores;
	int ret, irq;

	hdmi = devm_kzalloc(dev, sizeof(*hdmi), GFP_KERNEL);
	if (!hdmi)
		return -ENOMEM;

	hdmi->dev = dev;
	hdmi->connector_status = connector_status_disconnected;
	hdmi->sample_rate = 48000;
	hdmi->ratio = 100;

	if (of_id) {
		const struct platform_device_id *device_id = of_id->data;
		hdmi->dev_type = device_id->driver_data;
	}

	ddc_node = of_parse_phandle(np, "ddc-i2c-bus", 0);
	if (ddc_node) {
		hdmi->ddc = of_find_i2c_adapter_by_node(ddc_node);
		if (!hdmi->ddc)
			dev_dbg(hdmi->dev, "failed to read ddc node\n");

		of_node_put(ddc_node);
	} else {
		dev_dbg(hdmi->dev, "no ddc property found\n");
	}

	irq = platform_get_irq(pdev, 0);
	if (irq < 0)
		return -EINVAL;

	ret = devm_request_threaded_irq(dev, irq, imx_hdmi_hardirq,
					imx_hdmi_irq, IRQF_SHARED,
					dev_name(dev), hdmi);
	if (ret)
		return ret;

	iores = platform_get_resource(pdev, IORESOURCE_MEM, 0);
	hdmi->regs = devm_ioremap_resource(dev, iores);
	if (IS_ERR(hdmi->regs))
		return PTR_ERR(hdmi->regs);

	hdmi->regmap = syscon_regmap_lookup_by_phandle(np, "gpr");
	if (IS_ERR(hdmi->regmap))
		return PTR_ERR(hdmi->regmap);

	hdmi->isfr_clk = devm_clk_get(hdmi->dev, "isfr");
	if (IS_ERR(hdmi->isfr_clk)) {
		ret = PTR_ERR(hdmi->isfr_clk);
		dev_err(hdmi->dev,
			"Unable to get HDMI isfr clk: %d\n", ret);
		return ret;
	}

	ret = clk_prepare_enable(hdmi->isfr_clk);
	if (ret) {
		dev_err(hdmi->dev,
			"Cannot enable HDMI isfr clock: %d\n", ret);
		return ret;
	}

	hdmi->iahb_clk = devm_clk_get(hdmi->dev, "iahb");
	if (IS_ERR(hdmi->iahb_clk)) {
		ret = PTR_ERR(hdmi->iahb_clk);
		dev_err(hdmi->dev,
			"Unable to get HDMI iahb clk: %d\n", ret);
		goto err_isfr;
	}

	ret = clk_prepare_enable(hdmi->iahb_clk);
	if (ret) {
		dev_err(hdmi->dev,
			"Cannot enable HDMI iahb clock: %d\n", ret);
		goto err_isfr;
	}

	/* Product and revision IDs */
	dev_info(dev,
		"Detected HDMI controller 0x%x:0x%x:0x%x:0x%x\n",
		hdmi_readb(hdmi, HDMI_DESIGN_ID),
		hdmi_readb(hdmi, HDMI_REVISION_ID),
		hdmi_readb(hdmi, HDMI_PRODUCT_ID0),
		hdmi_readb(hdmi, HDMI_PRODUCT_ID1));

	initialize_hdmi_ih_mutes(hdmi);

	/*
	 * To prevent overflows in HDMI_IH_FC_STAT2, set the clk regenerator
	 * N and cts values before enabling phy
	 */
	hdmi_init_clk_regenerator(hdmi);

	/*
	 * Configure registers related to HDMI interrupt
	 * generation before registering IRQ.
	 */
	hdmi_writeb(hdmi, HDMI_PHY_HPD, HDMI_PHY_POL0);

	/* Clear Hotplug interrupts */
	hdmi_writeb(hdmi, HDMI_IH_PHY_STAT0_HPD, HDMI_IH_PHY_STAT0);

	ret = imx_hdmi_fb_registered(hdmi);
	if (ret)
		goto err_iahb;

	ret = imx_hdmi_register(drm, hdmi);
	if (ret)
		goto err_iahb;

	/* Unmute interrupts */
	hdmi_writeb(hdmi, ~HDMI_IH_PHY_STAT0_HPD, HDMI_IH_MUTE_PHY_STAT0);

	dev_set_drvdata(dev, hdmi);

	return 0;

err_iahb:
	clk_disable_unprepare(hdmi->iahb_clk);
err_isfr:
	clk_disable_unprepare(hdmi->isfr_clk);

	return ret;
}

static void imx_hdmi_unbind(struct device *dev, struct device *master,
	void *data)
{
	struct imx_hdmi *hdmi = dev_get_drvdata(dev);

	/* Disable all interrupts */
	hdmi_writeb(hdmi, ~0, HDMI_IH_MUTE_PHY_STAT0);

	hdmi->connector.funcs->destroy(&hdmi->connector);
	hdmi->encoder.funcs->destroy(&hdmi->encoder);

	clk_disable_unprepare(hdmi->iahb_clk);
	clk_disable_unprepare(hdmi->isfr_clk);
	i2c_put_adapter(hdmi->ddc);
}

static const struct component_ops hdmi_ops = {
	.bind	= imx_hdmi_bind,
	.unbind	= imx_hdmi_unbind,
};

static int imx_hdmi_platform_probe(struct platform_device *pdev)
{
	return component_add(&pdev->dev, &hdmi_ops);
}

static int imx_hdmi_platform_remove(struct platform_device *pdev)
{
	component_del(&pdev->dev, &hdmi_ops);
	return 0;
}

static struct platform_driver imx_hdmi_driver = {
	.probe  = imx_hdmi_platform_probe,
	.remove = imx_hdmi_platform_remove,
	.driver = {
		.name = "imx-hdmi",
		.owner = THIS_MODULE,
		.of_match_table = imx_hdmi_dt_ids,
	},
};

module_platform_driver(imx_hdmi_driver);

MODULE_AUTHOR("Sascha Hauer <s.hauer@pengutronix.de>");
MODULE_DESCRIPTION("i.MX6 HDMI transmitter driver");
MODULE_LICENSE("GPL");
MODULE_ALIAS("platform:imx-hdmi");<|MERGE_RESOLUTION|>--- conflicted
+++ resolved
@@ -610,21 +610,12 @@
 	hdmi_modb(hdmi, vp_conf,
 		  HDMI_VP_CONF_BYPASS_EN_MASK | HDMI_VP_CONF_PP_EN_ENMASK |
 		  HDMI_VP_CONF_YCC422_EN_MASK, HDMI_VP_CONF);
-<<<<<<< HEAD
 
 	hdmi_modb(hdmi, HDMI_VP_STUFF_PP_STUFFING_STUFFING_MODE |
 			HDMI_VP_STUFF_YCC422_STUFFING_STUFFING_MODE,
 		  HDMI_VP_STUFF_PP_STUFFING_MASK |
 		  HDMI_VP_STUFF_YCC422_STUFFING_MASK, HDMI_VP_STUFF);
 
-=======
-
-	hdmi_modb(hdmi, HDMI_VP_STUFF_PP_STUFFING_STUFFING_MODE |
-			HDMI_VP_STUFF_YCC422_STUFFING_STUFFING_MODE,
-		  HDMI_VP_STUFF_PP_STUFFING_MASK |
-		  HDMI_VP_STUFF_YCC422_STUFFING_MASK, HDMI_VP_STUFF);
-
->>>>>>> 6a631711
 	hdmi_modb(hdmi, output_select, HDMI_VP_CONF_OUTPUT_SELECTOR_MASK,
 		  HDMI_VP_CONF);
 }
@@ -1468,11 +1459,7 @@
 static void imx_hdmi_encoder_commit(struct drm_encoder *encoder)
 {
 	struct imx_hdmi *hdmi = container_of(encoder, struct imx_hdmi, encoder);
-<<<<<<< HEAD
-	int mux = imx_drm_encoder_get_mux_id(encoder);
-=======
 	int mux = imx_drm_encoder_get_mux_id(hdmi->dev->of_node, encoder);
->>>>>>> 6a631711
 
 	imx_hdmi_set_ipu_di_mux(hdmi, mux);
 
