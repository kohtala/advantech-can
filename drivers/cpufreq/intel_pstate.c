--- conflicted
+++ resolved
@@ -1519,30 +1519,6 @@
 		fp_toint(cpu->iowait_boost * 100));
 }
 
-<<<<<<< HEAD
-static void intel_pstate_update_util_pid(struct update_util_data *data,
-					 u64 time, unsigned int flags)
-{
-	struct cpudata *cpu = container_of(data, struct cpudata, update_util);
-	u64 delta_ns = time - cpu->sample.time;
-
-	/* Don't allow remote callbacks */
-	if (smp_processor_id() != cpu->cpu)
-		return;
-
-	if ((s64)delta_ns < pid_params.sample_rate_ns)
-		return;
-
-	if (intel_pstate_sample(cpu, time)) {
-		int target_pstate;
-
-		target_pstate = get_target_pstate_use_performance(cpu);
-		intel_pstate_adjust_pstate(cpu, target_pstate);
-	}
-}
-
-=======
->>>>>>> 57ccaf33
 static void intel_pstate_update_util(struct update_util_data *data, u64 time,
 				     unsigned int flags)
 {
