/* exynos_drm.h
 *
 * Copyright (c) 2011 Samsung Electronics Co., Ltd.
 * Authors:
 *	Inki Dae <inki.dae@samsung.com>
 *	Joonyoung Shim <jy0922.shim@samsung.com>
 *	Seung-Woo Kim <sw0312.kim@samsung.com>
 *
 * Permission is hereby granted, free of charge, to any person obtaining a
 * copy of this software and associated documentation files (the "Software"),
 * to deal in the Software without restriction, including without limitation
 * the rights to use, copy, modify, merge, publish, distribute, sublicense,
 * and/or sell copies of the Software, and to permit persons to whom the
 * Software is furnished to do so, subject to the following conditions:
 *
 * The above copyright notice and this permission notice (including the next
 * paragraph) shall be included in all copies or substantial portions of the
 * Software.
 *
 * THE SOFTWARE IS PROVIDED "AS IS", WITHOUT WARRANTY OF ANY KIND, EXPRESS OR
 * IMPLIED, INCLUDING BUT NOT LIMITED TO THE WARRANTIES OF MERCHANTABILITY,
 * FITNESS FOR A PARTICULAR PURPOSE AND NONINFRINGEMENT.  IN NO EVENT SHALL
 * VA LINUX SYSTEMS AND/OR ITS SUPPLIERS BE LIABLE FOR ANY CLAIM, DAMAGES OR
 * OTHER LIABILITY, WHETHER IN AN ACTION OF CONTRACT, TORT OR OTHERWISE,
 * ARISING FROM, OUT OF OR IN CONNECTION WITH THE SOFTWARE OR THE USE OR
 * OTHER DEALINGS IN THE SOFTWARE.
 */
#ifndef _EXYNOS_DRM_H_
#define _EXYNOS_DRM_H_

<<<<<<< HEAD
#include "drm.h"

/**
 * User-desired buffer creation information structure.
 *
 * @size: user-desired memory allocation size.
 *	- this size value would be page-aligned internally.
 * @flags: user request for setting memory type or cache attributes.
 * @handle: returned a handle to created gem object.
 *	- this handle will be set by gem module of kernel side.
 */
struct drm_exynos_gem_create {
	uint64_t size;
	unsigned int flags;
	unsigned int handle;
};

/**
 * A structure for getting buffer offset.
 *
 * @handle: a pointer to gem object created.
 * @pad: just padding to be 64-bit aligned.
 * @offset: relatived offset value of the memory region allocated.
 *	- this value should be set by user.
 */
struct drm_exynos_gem_map_off {
	unsigned int handle;
	unsigned int pad;
	uint64_t offset;
};

/**
 * A structure for mapping buffer.
 *
 * @handle: a handle to gem object created.
 * @pad: just padding to be 64-bit aligned.
 * @size: memory size to be mapped.
 * @mapped: having user virtual address mmaped.
 *	- this variable would be filled by exynos gem module
 *	of kernel side with user virtual address which is allocated
 *	by do_mmap().
 */
struct drm_exynos_gem_mmap {
	unsigned int handle;
	unsigned int pad;
	uint64_t size;
	uint64_t mapped;
};

/**
 * A structure to gem information.
 *
 * @handle: a handle to gem object created.
 * @flags: flag value including memory type and cache attribute and
 *	this value would be set by driver.
 * @size: size to memory region allocated by gem and this size would
 *	be set by driver.
 */
struct drm_exynos_gem_info {
	unsigned int handle;
	unsigned int flags;
	uint64_t size;
};

/**
 * A structure for user connection request of virtual display.
 *
 * @connection: indicate whether doing connetion or not by user.
 * @extensions: if this value is 1 then the vidi driver would need additional
 *	128bytes edid data.
 * @edid: the edid data pointer from user side.
 */
struct drm_exynos_vidi_connection {
	unsigned int connection;
	unsigned int extensions;
	uint64_t edid;
};

/* memory type definitions. */
enum e_drm_exynos_gem_mem_type {
	/* Physically Continuous memory and used as default. */
	EXYNOS_BO_CONTIG	= 0 << 0,
	/* Physically Non-Continuous memory. */
	EXYNOS_BO_NONCONTIG	= 1 << 0,
	/* non-cachable mapping and used as default. */
	EXYNOS_BO_NONCACHABLE	= 0 << 1,
	/* cachable mapping. */
	EXYNOS_BO_CACHABLE	= 1 << 1,
	/* write-combine mapping. */
	EXYNOS_BO_WC		= 1 << 2,
	EXYNOS_BO_MASK		= EXYNOS_BO_NONCONTIG | EXYNOS_BO_CACHABLE |
					EXYNOS_BO_WC
};

struct drm_exynos_g2d_get_ver {
	__u32	major;
	__u32	minor;
};

struct drm_exynos_g2d_cmd {
	__u32	offset;
	__u32	data;
};

enum drm_exynos_g2d_event_type {
	G2D_EVENT_NOT,
	G2D_EVENT_NONSTOP,
	G2D_EVENT_STOP,		/* not yet */
};

struct drm_exynos_g2d_set_cmdlist {
	__u64					cmd;
	__u64					cmd_gem;
	__u32					cmd_nr;
	__u32					cmd_gem_nr;

	/* for g2d event */
	__u64					event_type;
	__u64					user_data;
};

struct drm_exynos_g2d_exec {
	__u64					async;
};

#define DRM_EXYNOS_GEM_CREATE		0x00
#define DRM_EXYNOS_GEM_MAP_OFFSET	0x01
#define DRM_EXYNOS_GEM_MMAP		0x02
/* Reserved 0x03 ~ 0x05 for exynos specific gem ioctl */
#define DRM_EXYNOS_GEM_GET		0x04
#define DRM_EXYNOS_VIDI_CONNECTION	0x07

/* G2D */
#define DRM_EXYNOS_G2D_GET_VER		0x20
#define DRM_EXYNOS_G2D_SET_CMDLIST	0x21
#define DRM_EXYNOS_G2D_EXEC		0x22

#define DRM_IOCTL_EXYNOS_GEM_CREATE		DRM_IOWR(DRM_COMMAND_BASE + \
		DRM_EXYNOS_GEM_CREATE, struct drm_exynos_gem_create)

#define DRM_IOCTL_EXYNOS_GEM_MAP_OFFSET	DRM_IOWR(DRM_COMMAND_BASE + \
		DRM_EXYNOS_GEM_MAP_OFFSET, struct drm_exynos_gem_map_off)

#define DRM_IOCTL_EXYNOS_GEM_MMAP	DRM_IOWR(DRM_COMMAND_BASE + \
		DRM_EXYNOS_GEM_MMAP, struct drm_exynos_gem_mmap)

#define DRM_IOCTL_EXYNOS_GEM_GET	DRM_IOWR(DRM_COMMAND_BASE + \
		DRM_EXYNOS_GEM_GET,	struct drm_exynos_gem_info)

#define DRM_IOCTL_EXYNOS_VIDI_CONNECTION	DRM_IOWR(DRM_COMMAND_BASE + \
		DRM_EXYNOS_VIDI_CONNECTION, struct drm_exynos_vidi_connection)

#define DRM_IOCTL_EXYNOS_G2D_GET_VER		DRM_IOWR(DRM_COMMAND_BASE + \
		DRM_EXYNOS_G2D_GET_VER, struct drm_exynos_g2d_get_ver)
#define DRM_IOCTL_EXYNOS_G2D_SET_CMDLIST	DRM_IOWR(DRM_COMMAND_BASE + \
		DRM_EXYNOS_G2D_SET_CMDLIST, struct drm_exynos_g2d_set_cmdlist)
#define DRM_IOCTL_EXYNOS_G2D_EXEC		DRM_IOWR(DRM_COMMAND_BASE + \
		DRM_EXYNOS_G2D_EXEC, struct drm_exynos_g2d_exec)

/* EXYNOS specific events */
#define DRM_EXYNOS_G2D_EVENT		0x80000000

struct drm_exynos_g2d_event {
	struct drm_event	base;
	__u64			user_data;
	__u32			tv_sec;
	__u32			tv_usec;
	__u32			cmdlist_no;
	__u32			reserved;
};

#ifdef __KERNEL__
=======
#include <uapi/drm/exynos_drm.h>
>>>>>>> 4a8e43fe

/**
 * A structure for lcd panel information.
 *
 * @timing: default video mode for initializing
 * @width_mm: physical size of lcd width.
 * @height_mm: physical size of lcd height.
 */
struct exynos_drm_panel_info {
	struct fb_videomode timing;
	u32 width_mm;
	u32 height_mm;
};

/**
 * Platform Specific Structure for DRM based FIMD.
 *
 * @panel: default panel info for initializing
 * @default_win: default window layer number to be used for UI.
 * @bpp: default bit per pixel.
 */
struct exynos_drm_fimd_pdata {
	struct exynos_drm_panel_info panel;
	u32				vidcon0;
	u32				vidcon1;
	unsigned int			default_win;
	unsigned int			bpp;
};

/**
 * Platform Specific Structure for DRM based HDMI.
 *
 * @hdmi_dev: device point to specific hdmi driver.
 * @mixer_dev: device point to specific mixer driver.
 *
 * this structure is used for common hdmi driver and each device object
 * would be used to access specific device driver(hdmi or mixer driver)
 */
struct exynos_drm_common_hdmi_pd {
	struct device *hdmi_dev;
	struct device *mixer_dev;
};

/**
 * Platform Specific Structure for DRM based HDMI core.
 *
 * @is_v13: set if hdmi version 13 is.
 * @cfg_hpd: function pointer to configure hdmi hotplug detection pin
 * @get_hpd: function pointer to get value of hdmi hotplug detection pin
 */
struct exynos_drm_hdmi_pdata {
	bool is_v13;
	void (*cfg_hpd)(bool external);
	int (*get_hpd)(void);
};

#endif	/* _EXYNOS_DRM_H_ */<|MERGE_RESOLUTION|>--- conflicted
+++ resolved
@@ -28,182 +28,7 @@
 #ifndef _EXYNOS_DRM_H_
 #define _EXYNOS_DRM_H_
 
-<<<<<<< HEAD
-#include "drm.h"
-
-/**
- * User-desired buffer creation information structure.
- *
- * @size: user-desired memory allocation size.
- *	- this size value would be page-aligned internally.
- * @flags: user request for setting memory type or cache attributes.
- * @handle: returned a handle to created gem object.
- *	- this handle will be set by gem module of kernel side.
- */
-struct drm_exynos_gem_create {
-	uint64_t size;
-	unsigned int flags;
-	unsigned int handle;
-};
-
-/**
- * A structure for getting buffer offset.
- *
- * @handle: a pointer to gem object created.
- * @pad: just padding to be 64-bit aligned.
- * @offset: relatived offset value of the memory region allocated.
- *	- this value should be set by user.
- */
-struct drm_exynos_gem_map_off {
-	unsigned int handle;
-	unsigned int pad;
-	uint64_t offset;
-};
-
-/**
- * A structure for mapping buffer.
- *
- * @handle: a handle to gem object created.
- * @pad: just padding to be 64-bit aligned.
- * @size: memory size to be mapped.
- * @mapped: having user virtual address mmaped.
- *	- this variable would be filled by exynos gem module
- *	of kernel side with user virtual address which is allocated
- *	by do_mmap().
- */
-struct drm_exynos_gem_mmap {
-	unsigned int handle;
-	unsigned int pad;
-	uint64_t size;
-	uint64_t mapped;
-};
-
-/**
- * A structure to gem information.
- *
- * @handle: a handle to gem object created.
- * @flags: flag value including memory type and cache attribute and
- *	this value would be set by driver.
- * @size: size to memory region allocated by gem and this size would
- *	be set by driver.
- */
-struct drm_exynos_gem_info {
-	unsigned int handle;
-	unsigned int flags;
-	uint64_t size;
-};
-
-/**
- * A structure for user connection request of virtual display.
- *
- * @connection: indicate whether doing connetion or not by user.
- * @extensions: if this value is 1 then the vidi driver would need additional
- *	128bytes edid data.
- * @edid: the edid data pointer from user side.
- */
-struct drm_exynos_vidi_connection {
-	unsigned int connection;
-	unsigned int extensions;
-	uint64_t edid;
-};
-
-/* memory type definitions. */
-enum e_drm_exynos_gem_mem_type {
-	/* Physically Continuous memory and used as default. */
-	EXYNOS_BO_CONTIG	= 0 << 0,
-	/* Physically Non-Continuous memory. */
-	EXYNOS_BO_NONCONTIG	= 1 << 0,
-	/* non-cachable mapping and used as default. */
-	EXYNOS_BO_NONCACHABLE	= 0 << 1,
-	/* cachable mapping. */
-	EXYNOS_BO_CACHABLE	= 1 << 1,
-	/* write-combine mapping. */
-	EXYNOS_BO_WC		= 1 << 2,
-	EXYNOS_BO_MASK		= EXYNOS_BO_NONCONTIG | EXYNOS_BO_CACHABLE |
-					EXYNOS_BO_WC
-};
-
-struct drm_exynos_g2d_get_ver {
-	__u32	major;
-	__u32	minor;
-};
-
-struct drm_exynos_g2d_cmd {
-	__u32	offset;
-	__u32	data;
-};
-
-enum drm_exynos_g2d_event_type {
-	G2D_EVENT_NOT,
-	G2D_EVENT_NONSTOP,
-	G2D_EVENT_STOP,		/* not yet */
-};
-
-struct drm_exynos_g2d_set_cmdlist {
-	__u64					cmd;
-	__u64					cmd_gem;
-	__u32					cmd_nr;
-	__u32					cmd_gem_nr;
-
-	/* for g2d event */
-	__u64					event_type;
-	__u64					user_data;
-};
-
-struct drm_exynos_g2d_exec {
-	__u64					async;
-};
-
-#define DRM_EXYNOS_GEM_CREATE		0x00
-#define DRM_EXYNOS_GEM_MAP_OFFSET	0x01
-#define DRM_EXYNOS_GEM_MMAP		0x02
-/* Reserved 0x03 ~ 0x05 for exynos specific gem ioctl */
-#define DRM_EXYNOS_GEM_GET		0x04
-#define DRM_EXYNOS_VIDI_CONNECTION	0x07
-
-/* G2D */
-#define DRM_EXYNOS_G2D_GET_VER		0x20
-#define DRM_EXYNOS_G2D_SET_CMDLIST	0x21
-#define DRM_EXYNOS_G2D_EXEC		0x22
-
-#define DRM_IOCTL_EXYNOS_GEM_CREATE		DRM_IOWR(DRM_COMMAND_BASE + \
-		DRM_EXYNOS_GEM_CREATE, struct drm_exynos_gem_create)
-
-#define DRM_IOCTL_EXYNOS_GEM_MAP_OFFSET	DRM_IOWR(DRM_COMMAND_BASE + \
-		DRM_EXYNOS_GEM_MAP_OFFSET, struct drm_exynos_gem_map_off)
-
-#define DRM_IOCTL_EXYNOS_GEM_MMAP	DRM_IOWR(DRM_COMMAND_BASE + \
-		DRM_EXYNOS_GEM_MMAP, struct drm_exynos_gem_mmap)
-
-#define DRM_IOCTL_EXYNOS_GEM_GET	DRM_IOWR(DRM_COMMAND_BASE + \
-		DRM_EXYNOS_GEM_GET,	struct drm_exynos_gem_info)
-
-#define DRM_IOCTL_EXYNOS_VIDI_CONNECTION	DRM_IOWR(DRM_COMMAND_BASE + \
-		DRM_EXYNOS_VIDI_CONNECTION, struct drm_exynos_vidi_connection)
-
-#define DRM_IOCTL_EXYNOS_G2D_GET_VER		DRM_IOWR(DRM_COMMAND_BASE + \
-		DRM_EXYNOS_G2D_GET_VER, struct drm_exynos_g2d_get_ver)
-#define DRM_IOCTL_EXYNOS_G2D_SET_CMDLIST	DRM_IOWR(DRM_COMMAND_BASE + \
-		DRM_EXYNOS_G2D_SET_CMDLIST, struct drm_exynos_g2d_set_cmdlist)
-#define DRM_IOCTL_EXYNOS_G2D_EXEC		DRM_IOWR(DRM_COMMAND_BASE + \
-		DRM_EXYNOS_G2D_EXEC, struct drm_exynos_g2d_exec)
-
-/* EXYNOS specific events */
-#define DRM_EXYNOS_G2D_EVENT		0x80000000
-
-struct drm_exynos_g2d_event {
-	struct drm_event	base;
-	__u64			user_data;
-	__u32			tv_sec;
-	__u32			tv_usec;
-	__u32			cmdlist_no;
-	__u32			reserved;
-};
-
-#ifdef __KERNEL__
-=======
 #include <uapi/drm/exynos_drm.h>
->>>>>>> 4a8e43fe
 
 /**
  * A structure for lcd panel information.
