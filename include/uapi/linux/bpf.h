/* Copyright (c) 2011-2014 PLUMgrid, http://plumgrid.com
 *
 * This program is free software; you can redistribute it and/or
 * modify it under the terms of version 2 of the GNU General Public
 * License as published by the Free Software Foundation.
 */
#ifndef _UAPI__LINUX_BPF_H__
#define _UAPI__LINUX_BPF_H__

#include <linux/types.h>
#include <linux/bpf_common.h>

/* Extended instruction set based on top of classic BPF */

/* instruction classes */
#define BPF_ALU64	0x07	/* alu mode in double word width */

/* ld/ldx fields */
#define BPF_DW		0x18	/* double word */
#define BPF_XADD	0xc0	/* exclusive add */

/* alu/jmp fields */
#define BPF_MOV		0xb0	/* mov reg to reg */
#define BPF_ARSH	0xc0	/* sign extending arithmetic shift right */

/* change endianness of a register */
#define BPF_END		0xd0	/* flags for endianness conversion: */
#define BPF_TO_LE	0x00	/* convert to little-endian */
#define BPF_TO_BE	0x08	/* convert to big-endian */
#define BPF_FROM_LE	BPF_TO_LE
#define BPF_FROM_BE	BPF_TO_BE

#define BPF_JNE		0x50	/* jump != */
#define BPF_JSGT	0x60	/* SGT is signed '>', GT in x86 */
#define BPF_JSGE	0x70	/* SGE is signed '>=', GE in x86 */
#define BPF_CALL	0x80	/* function call */
#define BPF_EXIT	0x90	/* function return */

/* Register numbers */
enum {
	BPF_REG_0 = 0,
	BPF_REG_1,
	BPF_REG_2,
	BPF_REG_3,
	BPF_REG_4,
	BPF_REG_5,
	BPF_REG_6,
	BPF_REG_7,
	BPF_REG_8,
	BPF_REG_9,
	BPF_REG_10,
	__MAX_BPF_REG,
};

/* BPF has 10 general purpose 64-bit registers and stack frame. */
#define MAX_BPF_REG	__MAX_BPF_REG

struct bpf_insn {
	__u8	code;		/* opcode */
	__u8	dst_reg:4;	/* dest register */
	__u8	src_reg:4;	/* source register */
	__s16	off;		/* signed offset */
	__s32	imm;		/* signed immediate constant */
};

/* BPF syscall commands, see bpf(2) man-page for details. */
enum bpf_cmd {
	BPF_MAP_CREATE,
	BPF_MAP_LOOKUP_ELEM,
	BPF_MAP_UPDATE_ELEM,
	BPF_MAP_DELETE_ELEM,
	BPF_MAP_GET_NEXT_KEY,
	BPF_PROG_LOAD,
	BPF_OBJ_PIN,
	BPF_OBJ_GET,
};

enum bpf_map_type {
	BPF_MAP_TYPE_UNSPEC,
	BPF_MAP_TYPE_HASH,
	BPF_MAP_TYPE_ARRAY,
	BPF_MAP_TYPE_PROG_ARRAY,
	BPF_MAP_TYPE_PERF_EVENT_ARRAY,
	BPF_MAP_TYPE_PERCPU_HASH,
	BPF_MAP_TYPE_PERCPU_ARRAY,
	BPF_MAP_TYPE_STACK_TRACE,
};

enum bpf_prog_type {
	BPF_PROG_TYPE_UNSPEC,
	BPF_PROG_TYPE_SOCKET_FILTER,
	BPF_PROG_TYPE_KPROBE,
	BPF_PROG_TYPE_SCHED_CLS,
	BPF_PROG_TYPE_SCHED_ACT,
};

#define BPF_PSEUDO_MAP_FD	1

/* flags for BPF_MAP_UPDATE_ELEM command */
#define BPF_ANY		0 /* create new element or update existing */
#define BPF_NOEXIST	1 /* create new element if it didn't exist */
#define BPF_EXIST	2 /* update existing element */

union bpf_attr {
	struct { /* anonymous struct used by BPF_MAP_CREATE command */
		__u32	map_type;	/* one of enum bpf_map_type */
		__u32	key_size;	/* size of key in bytes */
		__u32	value_size;	/* size of value in bytes */
		__u32	max_entries;	/* max number of entries in a map */
	};

	struct { /* anonymous struct used by BPF_MAP_*_ELEM commands */
		__u32		map_fd;
		__aligned_u64	key;
		union {
			__aligned_u64 value;
			__aligned_u64 next_key;
		};
		__u64		flags;
	};

	struct { /* anonymous struct used by BPF_PROG_LOAD command */
		__u32		prog_type;	/* one of enum bpf_prog_type */
		__u32		insn_cnt;
		__aligned_u64	insns;
		__aligned_u64	license;
		__u32		log_level;	/* verbosity level of verifier */
		__u32		log_size;	/* size of user buffer */
		__aligned_u64	log_buf;	/* user supplied buffer */
		__u32		kern_version;	/* checked when prog_type=kprobe */
	};

	struct { /* anonymous struct used by BPF_OBJ_* commands */
		__aligned_u64	pathname;
		__u32		bpf_fd;
	};
} __attribute__((aligned(8)));

/* integer value in 'imm' field of BPF_CALL instruction selects which helper
 * function eBPF program intends to call
 */
enum bpf_func_id {
	BPF_FUNC_unspec,
	BPF_FUNC_map_lookup_elem, /* void *map_lookup_elem(&map, &key) */
	BPF_FUNC_map_update_elem, /* int map_update_elem(&map, &key, &value, flags) */
	BPF_FUNC_map_delete_elem, /* int map_delete_elem(&map, &key) */
	BPF_FUNC_probe_read,      /* int bpf_probe_read(void *dst, int size, void *src) */
	BPF_FUNC_ktime_get_ns,    /* u64 bpf_ktime_get_ns(void) */
	BPF_FUNC_trace_printk,    /* int bpf_trace_printk(const char *fmt, int fmt_size, ...) */
	BPF_FUNC_get_prandom_u32, /* u32 prandom_u32(void) */
	BPF_FUNC_get_smp_processor_id, /* u32 raw_smp_processor_id(void) */

	/**
	 * skb_store_bytes(skb, offset, from, len, flags) - store bytes into packet
	 * @skb: pointer to skb
	 * @offset: offset within packet from skb->mac_header
	 * @from: pointer where to copy bytes from
	 * @len: number of bytes to store into packet
	 * @flags: bit 0 - if true, recompute skb->csum
	 *         other bits - reserved
	 * Return: 0 on success
	 */
	BPF_FUNC_skb_store_bytes,

	/**
	 * l3_csum_replace(skb, offset, from, to, flags) - recompute IP checksum
	 * @skb: pointer to skb
	 * @offset: offset within packet where IP checksum is located
	 * @from: old value of header field
	 * @to: new value of header field
	 * @flags: bits 0-3 - size of header field
	 *         other bits - reserved
	 * Return: 0 on success
	 */
	BPF_FUNC_l3_csum_replace,

	/**
	 * l4_csum_replace(skb, offset, from, to, flags) - recompute TCP/UDP checksum
	 * @skb: pointer to skb
	 * @offset: offset within packet where TCP/UDP checksum is located
	 * @from: old value of header field
	 * @to: new value of header field
	 * @flags: bits 0-3 - size of header field
	 *         bit 4 - is pseudo header
	 *         other bits - reserved
	 * Return: 0 on success
	 */
	BPF_FUNC_l4_csum_replace,

	/**
	 * bpf_tail_call(ctx, prog_array_map, index) - jump into another BPF program
	 * @ctx: context pointer passed to next program
	 * @prog_array_map: pointer to map which type is BPF_MAP_TYPE_PROG_ARRAY
	 * @index: index inside array that selects specific program to run
	 * Return: 0 on success
	 */
	BPF_FUNC_tail_call,

	/**
	 * bpf_clone_redirect(skb, ifindex, flags) - redirect to another netdev
	 * @skb: pointer to skb
	 * @ifindex: ifindex of the net device
	 * @flags: bit 0 - if set, redirect to ingress instead of egress
	 *         other bits - reserved
	 * Return: 0 on success
	 */
	BPF_FUNC_clone_redirect,

	/**
	 * u64 bpf_get_current_pid_tgid(void)
	 * Return: current->tgid << 32 | current->pid
	 */
	BPF_FUNC_get_current_pid_tgid,

	/**
	 * u64 bpf_get_current_uid_gid(void)
	 * Return: current_gid << 32 | current_uid
	 */
	BPF_FUNC_get_current_uid_gid,

	/**
	 * bpf_get_current_comm(char *buf, int size_of_buf)
	 * stores current->comm into buf
	 * Return: 0 on success
	 */
	BPF_FUNC_get_current_comm,

	/**
	 * bpf_get_cgroup_classid(skb) - retrieve a proc's classid
	 * @skb: pointer to skb
	 * Return: classid if != 0
	 */
	BPF_FUNC_get_cgroup_classid,
	BPF_FUNC_skb_vlan_push, /* bpf_skb_vlan_push(skb, vlan_proto, vlan_tci) */
	BPF_FUNC_skb_vlan_pop,  /* bpf_skb_vlan_pop(skb) */

	/**
	 * bpf_skb_[gs]et_tunnel_key(skb, key, size, flags)
	 * retrieve or populate tunnel metadata
	 * @skb: pointer to skb
	 * @key: pointer to 'struct bpf_tunnel_key'
	 * @size: size of 'struct bpf_tunnel_key'
	 * @flags: room for future extensions
	 * Retrun: 0 on success
	 */
	BPF_FUNC_skb_get_tunnel_key,
	BPF_FUNC_skb_set_tunnel_key,
	BPF_FUNC_perf_event_read,	/* u64 bpf_perf_event_read(&map, index) */
	/**
	 * bpf_redirect(ifindex, flags) - redirect to another netdev
	 * @ifindex: ifindex of the net device
	 * @flags: bit 0 - if set, redirect to ingress instead of egress
	 *         other bits - reserved
	 * Return: TC_ACT_REDIRECT
	 */
	BPF_FUNC_redirect,

	/**
	 * bpf_get_route_realm(skb) - retrieve a dst's tclassid
	 * @skb: pointer to skb
	 * Return: realm if != 0
	 */
	BPF_FUNC_get_route_realm,

	/**
	 * bpf_perf_event_output(ctx, map, index, data, size) - output perf raw sample
	 * @ctx: struct pt_regs*
	 * @map: pointer to perf_event_array map
	 * @index: index of event in the map
	 * @data: data on stack to be output as raw data
	 * @size: size of data
	 * Return: 0 on success
	 */
	BPF_FUNC_perf_event_output,
	BPF_FUNC_skb_load_bytes,

	/**
	 * bpf_get_stackid(ctx, map, flags) - walk user or kernel stack and return id
	 * @ctx: struct pt_regs*
	 * @map: pointer to stack_trace map
	 * @flags: bits 0-7 - numer of stack frames to skip
	 *         bit 8 - collect user stack instead of kernel
	 *         bit 9 - compare stacks by hash only
	 *         bit 10 - if two different stacks hash into the same stackid
	 *                  discard old
	 *         other bits - reserved
	 * Return: >= 0 stackid on success or negative error
	 */
	BPF_FUNC_get_stackid,

	/**
	 * bpf_csum_diff(from, from_size, to, to_size, seed) - calculate csum diff
	 * @from: raw from buffer
	 * @from_size: length of from buffer
	 * @to: raw to buffer
	 * @to_size: length of to buffer
	 * @seed: optional seed
	 * Return: csum result
	 */
	BPF_FUNC_csum_diff,
	__BPF_FUNC_MAX_ID,
};

/* All flags used by eBPF helper functions, placed here. */

/* BPF_FUNC_skb_store_bytes flags. */
#define BPF_F_RECOMPUTE_CSUM		(1ULL << 0)

/* BPF_FUNC_l3_csum_replace and BPF_FUNC_l4_csum_replace flags.
 * First 4 bits are for passing the header field size.
 */
#define BPF_F_HDR_FIELD_MASK		0xfULL

/* BPF_FUNC_l4_csum_replace flags. */
#define BPF_F_PSEUDO_HDR		(1ULL << 4)
#define BPF_F_MARK_MANGLED_0		(1ULL << 5)

/* BPF_FUNC_clone_redirect and BPF_FUNC_redirect flags. */
#define BPF_F_INGRESS			(1ULL << 0)

/* BPF_FUNC_skb_set_tunnel_key and BPF_FUNC_skb_get_tunnel_key flags. */
#define BPF_F_TUNINFO_IPV6		(1ULL << 0)

<<<<<<< HEAD
/* BPF_FUNC_get_stackid flags. */
#define BPF_F_SKIP_FIELD_MASK		0xffULL
#define BPF_F_USER_STACK		(1ULL << 8)
#define BPF_F_FAST_STACK_CMP		(1ULL << 9)
#define BPF_F_REUSE_STACKID		(1ULL << 10)
=======
/* BPF_FUNC_skb_set_tunnel_key flags. */
#define BPF_F_ZERO_CSUM_TX		(1ULL << 1)
>>>>>>> e2857b8f

/* user accessible mirror of in-kernel sk_buff.
 * new fields can only be added to the end of this structure
 */
struct __sk_buff {
	__u32 len;
	__u32 pkt_type;
	__u32 mark;
	__u32 queue_mapping;
	__u32 protocol;
	__u32 vlan_present;
	__u32 vlan_tci;
	__u32 vlan_proto;
	__u32 priority;
	__u32 ingress_ifindex;
	__u32 ifindex;
	__u32 tc_index;
	__u32 cb[5];
	__u32 hash;
	__u32 tc_classid;
};

struct bpf_tunnel_key {
	__u32 tunnel_id;
	union {
		__u32 remote_ipv4;
		__u32 remote_ipv6[4];
	};
	__u8 tunnel_tos;
	__u8 tunnel_ttl;
};

#endif /* _UAPI__LINUX_BPF_H__ */<|MERGE_RESOLUTION|>--- conflicted
+++ resolved
@@ -321,16 +321,14 @@
 /* BPF_FUNC_skb_set_tunnel_key and BPF_FUNC_skb_get_tunnel_key flags. */
 #define BPF_F_TUNINFO_IPV6		(1ULL << 0)
 
-<<<<<<< HEAD
 /* BPF_FUNC_get_stackid flags. */
 #define BPF_F_SKIP_FIELD_MASK		0xffULL
 #define BPF_F_USER_STACK		(1ULL << 8)
 #define BPF_F_FAST_STACK_CMP		(1ULL << 9)
 #define BPF_F_REUSE_STACKID		(1ULL << 10)
-=======
+
 /* BPF_FUNC_skb_set_tunnel_key flags. */
 #define BPF_F_ZERO_CSUM_TX		(1ULL << 1)
->>>>>>> e2857b8f
 
 /* user accessible mirror of in-kernel sk_buff.
  * new fields can only be added to the end of this structure
