--- conflicted
+++ resolved
@@ -970,19 +970,11 @@
 
 /* Downstream Port Containment */
 #define PCI_EXP_DPC_CAP			4	/* DPC Capability */
-<<<<<<< HEAD
-#define PCI_EXP_DPC_IRQ			0x1f	/* DPC Interrupt Message Number */
-#define  PCI_EXP_DPC_CAP_RP_EXT		0x20	/* Root Port Extensions for DPC */
-#define  PCI_EXP_DPC_CAP_POISONED_TLP	0x40	/* Poisoned TLP Egress Blocking Supported */
-#define  PCI_EXP_DPC_CAP_SW_TRIGGER	0x80	/* Software Triggering Supported */
-#define  PCI_EXP_DPC_RP_PIO_LOG_SIZE	0xF00	/* RP PIO log size */
-=======
 #define PCI_EXP_DPC_IRQ			0x001F	/* Interrupt Message Number */
 #define  PCI_EXP_DPC_CAP_RP_EXT		0x0020	/* Root Port Extensions */
 #define  PCI_EXP_DPC_CAP_POISONED_TLP	0x0040	/* Poisoned TLP Egress Blocking Supported */
 #define  PCI_EXP_DPC_CAP_SW_TRIGGER	0x0080	/* Software Triggering Supported */
 #define  PCI_EXP_DPC_RP_PIO_LOG_SIZE	0x0F00	/* RP PIO Log Size */
->>>>>>> 661e50bc
 #define  PCI_EXP_DPC_CAP_DL_ACTIVE	0x1000	/* ERR_COR signal on DL_Active supported */
 
 #define PCI_EXP_DPC_CTL			6	/* DPC control */
