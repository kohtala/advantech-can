--- conflicted
+++ resolved
@@ -7,8 +7,4 @@
 	   extent_map.o sysfs.o struct-funcs.o xattr.o ordered-data.o \
 	   extent_io.o volumes.o async-thread.o ioctl.o locking.o orphan.o \
 	   export.o tree-log.o acl.o free-space-cache.o zlib.o lzo.o \
-<<<<<<< HEAD
-	   compression.o delayed-ref.o relocation.o delayed-inode.o
-=======
-	   compression.o delayed-ref.o relocation.o scrub.o
->>>>>>> 8628764e
+	   compression.o delayed-ref.o relocation.o delayed-inode.o scrub.o