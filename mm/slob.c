--- conflicted
+++ resolved
@@ -515,21 +515,12 @@
 		return 0;
 
 	sp = virt_to_page(block);
-<<<<<<< HEAD
-	if (PageSlab(sp)) {
-		int align = max_t(size_t, ARCH_KMALLOC_MINALIGN, ARCH_SLAB_MINALIGN);
-		unsigned int *m = (unsigned int *)(block - align);
-		return SLOB_UNITS(*m) * SLOB_UNIT;
-	} else
-		return sp->private;
-=======
 	if (unlikely(!PageSlab(sp)))
 		return PAGE_SIZE << compound_order(sp);
 
 	align = max_t(size_t, ARCH_KMALLOC_MINALIGN, ARCH_SLAB_MINALIGN);
 	m = (unsigned int *)(block - align);
 	return SLOB_UNITS(*m) * SLOB_UNIT;
->>>>>>> 45906855
 }
 EXPORT_SYMBOL(ksize);
 
